from commonroad_cc.collision_detection.pycrcc_collision_dispatch import create_collision_checker
from commonroad.common.file_reader import CommonRoadFileReader
from commonroad.visualization.draw_dispatch_cr import draw_object
from commonroad.visualization.plot_helper import set_non_blocking
from commonroad.scenario.trajectory import State
from commonroad_ccosy.geometry.trapezoid_coordinate_system import create_coordinate_system_from_polyline
import matplotlib.pyplot as plt
import numpy as np

from reactive_planner import ReactivePlanner
from route_planner import RoutePlanner
from parameter import PlanningParameter, VehicleParameter

if __name__ == '__main__':
    print('Creating velocity reaching bundle....')

    # Finish
        # scenario_path = '/home/raphaelrg/Desktop/commonroad-scenarios/NGSIM/US101/USA_US101-20_1_T-1.xml'
        # scenario_path = '/home/raphaelrg/Desktop/commonroad-scenarios/NGSIM/US101/USA_US101-25_1_T-1.xml'
        # scenario_path = '/home/raphaelrg/Desktop/commonroad-scenarios/NGSIM/US101/USA_US101-3_1_T-1.xml'
        # scenario_path = '/home/raphaelrg/Desktop/commonroad-scenarios/NGSIM/US101/USA_US101-1_1_T-1.xml'
        # scenario_path = '/home/raphaelrg/Desktop/commonroad-scenarios/NGSIM/US101/USA_US101-29_1_T-1.xml'
        # scenario_path = '/home/raphaelrg/Desktop/commonroad-scenarios/NGSIM/US101/USA_US101-21_1_T-1.xml'
        # scenario_path = '/home/raphaelrg/Desktop/commonroad-scenarios/NGSIM/US101/USA_US101-11_1_T-1.xml'
        # scenario_path = '/home/raphaelrg/Desktop/commonroad-scenarios/NGSIM/US101/USA_US101-18_1_T-1.xml'
        # scenario_path = '/home/raphaelrg/Desktop/commonroad-scenarios/cooperative/C-USA_US101-32_1_T-1.xml'
        # scenario_path = '/home/raphaelrg/Desktop/commonroad-scenarios/cooperative/C-USA_US101-33_1_T-1.xml'

    # A few steps (2,30)
        # scenario_path = '/home/raphaelrg/Desktop/commonroad-scenarios/NGSIM/US101/USA_US101-27_1_T-1.xml'
        # scenario_path = '/home/raphaelrg/Desktop/commonroad-scenarios/NGSIM/US101/USA_US101-2_1_T-1.xml'
        # scenario_path = '/home/raphaelrg/Desktop/commonroad-scenarios/NGSIM/US101/USA_US101-6_1_T-1.xml'
        # scenario_path = '/home/raphaelrg/Desktop/commonroad-scenarios/NGSIM/US101/USA_US101-16_1_T-1.xml'
        # scenario_path = '/home/raphaelrg/Desktop/commonroad-scenarios/NGSIM/US101/USA_US101-9_1_T-1.xml'
        # scenario_path = '/home/raphaelrg/Desktop/commonroad-scenarios/NGSIM/US101/USA_US101-7_1_T-1.xml'
        # scenario_path = '/home/raphaelrg/Desktop/commonroad-scenarios/NGSIM/US101/USA_US101-14_1_T-1.xml'
        # scenario_path = '/home/raphaelrg/Desktop/commonroad-scenarios/NGSIM/US101/USA_US101-17_1_T-1.xml'
        # scenario_path = '/home/raphaelrg/Desktop/commonroad-scenarios/NGSIM/US101/USA_US101-4_1_T-1.xml'
        # scenario_path = '/home/raphaelrg/Desktop/commonroad-scenarios/NGSIM/US101/USA_US101-19_1_T-1.xml'
        # scenario_path = '/home/raphaelrg/Desktop/commonroad-scenarios/NGSIM/US101/USA_US101-12_1_T-1.xml'
        # scenario_path = '/home/raphaelrg/Desktop/commonroad-scenarios/NGSIM/US101/USA_US101-5_1_T-1.xml'
        # scenario_path = '/home/raphaelrg/Desktop/commonroad-scenarios/NGSIM/US101/USA_US101-26_1_T-1.xml'
        # scenario_path = '/home/raphaelrg/Desktop/commonroad-scenarios/NGSIM/US101/USA_US101-13_1_T-1.xml'
        # scenario_path = '/home/raphaelrg/Desktop/commonroad-scenarios/NGSIM/US101/USA_US101-28_1_T-1.xml'
        # scenario_path = '/home/raphaelrg/Desktop/commonroad-scenarios/hand-crafted/DEU_A9-1_1_T-1.xml'
            # Wird von Auto gerammt
                # scenario_path = '/home/raphaelrg/Desktop/commonroad-scenarios/NGSIM/US101/USA_US101-23_1_T-1.xml'
            # Kreuzung!
                # scenario_path = '/home/raphaelrg/Desktop/commonroad-scenarios/hand-crafted/DEU_Muc-3_1_T-1.xml'
                # scenario_path = '/home/raphaelrg/Desktop/commonroad-scenarios/hand-crafted/DEU_Ffb-2_1_T-1.xml'

    # No Step (3,30)
        # scenario_path = '/home/raphaelrg/Desktop/commonroad-scenarios/NGSIM/US101/USA_US101-22_1_T-1.xml'
        # scenario_path = '/home/raphaelrg/Desktop/commonroad-scenarios/NGSIM/US101/USA_US101-10_1_T-1.xml'
        # scenario_path = '/home/raphaelrg/Desktop/commonroad-scenarios/NGSIM/US101/USA_US101-8_1_T-1.xml'
    # Doesn't make the lanechange
        # scenario_path = '/home/raphaelrg/Desktop/commonroad-scenarios/NGSIM/US101/USA_US101-15_1_T-1.xml'
    # Car in front does not get recognized
        # scenario_path = '/home/raphaelrg/Desktop/commonroad-scenarios/NGSIM/US101/USA_US101-24_1_T-1.xml'
    # Do not work at all
        # scenario_path = '/home/raphaelrg/Desktop/commonroad-scenarios/NGSIM/Peachtree/USA_Peach-3_2_T-1.xml'
        # scenario_path = '/home/raphaelrg/Desktop/commonroad-scenarios/NGSIM/Peachtree/USA_Peach-3_1_T-1.xml'
        # scenario_path = '/home/raphaelrg/Desktop/commonroad-scenarios/NGSIM/Peachtree/USA_Peach-1_1_T-1.xml'
        # scenario_path = '/home/raphaelrg/Desktop/commonroad-scenarios/NGSIM/Peachtree/USA_Peach-4_4_T-1.xml'
        # scenario_path = '/home/raphaelrg/Desktop/commonroad-scenarios/NGSIM/Peachtree/USA_Peach-4_2_T-1.xml'
        # scenario_path = '/home/raphaelrg/Desktop/commonroad-scenarios/NGSIM/Peachtree/USA_Peach-4_1_T-1.xml'
        # scenario_path = '/home/raphaelrg/Desktop/commonroad-scenarios/NGSIM/Peachtree/USA_Peach-2_1_T-1.xml'
        # scenario_path = '/home/raphaelrg/Desktop/commonroad-scenarios/NGSIM/Peachtree/USA_Peach-4_3_T-1.xml'
        # scenario_path = '/home/raphaelrg/Desktop/commonroad-scenarios/NGSIM/Lankershim/USA_Lanker-1_7_T-1.xml'
        # scenario_path = '/home/raphaelrg/Desktop/commonroad-scenarios/NGSIM/Lankershim/USA_Lanker-1_8_T-1.xml'
        # scenario_path = '/home/raphaelrg/Desktop/commonroad-scenarios/NGSIM/Lankershim/USA_Lanker-2_2_T-1.xml'
        # scenario_path = '/home/raphaelrg/Desktop/commonroad-scenarios/NGSIM/Lankershim/USA_Lanker-2_1_T-1.xml'
        # scenario_path = '/home/raphaelrg/Desktop/commonroad-scenarios/NGSIM/Lankershim/USA_Lanker-2_5_T-1.xml'
        # scenario_path = '/home/raphaelrg/Desktop/commonroad-scenarios/NGSIM/Lankershim/USA_Lanker-2_12_T-1.xml'
        # scenario_path = '/home/raphaelrg/Desktop/commonroad-scenarios/NGSIM/Lankershim/USA_Lanker-2_7_T-1.xml'
        # scenario_path = '/home/raphaelrg/Desktop/commonroad-scenarios/NGSIM/Lankershim/USA_Lanker-2_13_T-1.xml'
        # scenario_path = '/home/raphaelrg/Desktop/commonroad-scenarios/NGSIM/Lankershim/USA_Lanker-2_9_T-1.xml'
        # scenario_path = '/home/raphaelrg/Desktop/commonroad-scenarios/NGSIM/Lankershim/USA_Lanker-2_15_T-1.xml'
        # scenario_path = '/home/raphaelrg/Desktop/commonroad-scenarios/NGSIM/Lankershim/USA_Lanker-1_13_T-1.xml'
        # scenario_path = '/home/raphaelrg/Desktop/commonroad-scenarios/NGSIM/Lankershim/USA_Lanker-1_12_T-1.xml'
        # scenario_path = '/home/raphaelrg/Desktop/commonroad-scenarios/NGSIM/Lankershim/USA_Lanker-1_6_T-1.xml'
        # scenario_path = '/home/raphaelrg/Desktop/commonroad-scenarios/NGSIM/Lankershim/USA_Lanker-2_14_T-1.xml'
        # scenario_path = '/home/raphaelrg/Desktop/commonroad-scenarios/NGSIM/Lankershim/USA_Lanker-1_3_T-1.xml'
        # scenario_path = '/home/raphaelrg/Desktop/commonroad-scenarios/NGSIM/Lankershim/USA_Lanker-2_8_T-1.xml'
        # scenario_path = '/home/raphaelrg/Desktop/commonroad-scenarios/NGSIM/Lankershim/USA_Lanker-1_2_T-1.xml'
        # scenario_path = '/home/raphaelrg/Desktop/commonroad-scenarios/NGSIM/Lankershim/USA_Lanker-2_6_T-1.xml'
        # scenario_path = '/home/raphaelrg/Desktop/commonroad-scenarios/NGSIM/Lankershim/USA_Lanker-1_11_T-1.xml'
        # scenario_path = '/home/raphaelrg/Desktop/commonroad-scenarios/NGSIM/Lankershim/USA_Lanker-1_4_T-1.xml'
        # scenario_path = '/home/raphaelrg/Desktop/commonroad-scenarios/NGSIM/Lankershim/USA_Lanker-2_10_T-1.xml'
        # scenario_path = '/home/raphaelrg/Desktop/commonroad-scenarios/NGSIM/Lankershim/USA_Lanker-1_9_T-1.xml'
        # scenario_path = '/home/raphaelrg/Desktop/commonroad-scenarios/NGSIM/Lankershim/USA_Lanker-2_4_T-1.xml'
        # scenario_path = '/home/raphaelrg/Desktop/commonroad-scenarios/NGSIM/Lankershim/USA_Lanker-2_3_T-1.xml'
        # scenario_path = '/home/raphaelrg/Desktop/commonroad-scenarios/NGSIM/Lankershim/USA_Lanker-1_10_T-1.xml'
        # scenario_path = '/home/raphaelrg/Desktop/commonroad-scenarios/NGSIM/Lankershim/USA_Lanker-1_1_T-1.xml'
        # scenario_path = '/home/raphaelrg/Desktop/commonroad-scenarios/NGSIM/Lankershim/USA_Lanker-1_5_T-1.xml'
        # scenario_path = '/home/raphaelrg/Desktop/commonroad-scenarios/NGSIM/Lankershim/USA_Lanker-2_11_T-1.xml'
        # viel zu klein-> reference path
            # scenario_path = '/home/raphaelrg/Desktop/commonroad-scenarios/hand-crafted/DEU_A99-1_1_T-1.xml'
        # discrete
            # scenario_path = '/home/raphaelrg/Desktop/commonroad-scenarios/hand-crafted/ZAM_Intersect-1_2_S-1.xml'
        # discrete network
            # scenario_path = '/home/raphaelrg/Desktop/commonroad-scenarios/hand-crafted/DEU_A9-2_1_T-1.xml'
        # alle, aber müsste lane change einleiten
            # scenario_path = '/home/raphaelrg/Desktop/commonroad-scenarios/hand-crafted/DEU_Gar-1_1_T-1.xml'
        # zu wenige center vertices -> zu geringe auflösung für discrete/lane change
            # scenario_path = '/home/raphaelrg/Desktop/commonroad-scenarios/hand-crafted/DEU_Muc-4_1_T-1.xml'
            # scenario_path = '/home/raphaelrg/Desktop/commonroad-scenarios/hand-crafted/ZAM_Merge-1_1_T-1.xml'
            # scenario_path = '/home/raphaelrg/Desktop/commonroad-scenarios/hand-crafted/ZAM_Over-1_1.xml'
            # scenario_path = '/home/raphaelrg/Desktop/commonroad-scenarios/hand-crafted/DEU_Hhr-1_1.xml'
            # scenario_path = '/home/raphaelrg/Desktop/commonroad-scenarios/hand-crafted/DEU_Ffb-1_3_T-1.xml'
            # scenario_path = '/home/raphaelrg/Desktop/commonroad-scenarios/hand-crafted/ZAM_HW-1_1_S-1.xml'
            # scenario_path = '/home/raphaelrg/Desktop/commonroad-scenarios/hand-crafted/ZAM_Intersect-1_1_S-1.xml'
            # scenario_path = '/home/raphaelrg/Desktop/commonroad-scenarios/hand-crafted/DEU_Ffb-1_1_T-1.xml'
            # scenario_path = '/home/raphaelrg/Desktop/commonroad-scenarios/hand-crafted/DEU_Ffb-2_2_S-1.xml'
            # scenario_path = '/home/raphaelrg/Desktop/commonroad-scenarios/hand-crafted/DEU_B471-1_1_T-1.xml'
            # scenario_path = '/home/raphaelrg/Desktop/commonroad-scenarios/hand-crafted/DEU_Muc-2_1_T-1.xml'
            # scenario_path = '/home/raphaelrg/Desktop/commonroad-scenarios/hand-crafted/ZAM_Urban-1_1_S-1.xml'
            # scenario_path = '/home/raphaelrg/Desktop/commonroad-scenarios/hand-crafted/DEU_Muc-1_1_T-1.xml'
            # scenario_path = '/home/raphaelrg/Desktop/commonroad-scenarios/hand-crafted/DEU_Ffb-1_2_S-1.xml'
            # scenario_path = '/home/raphaelrg/Desktop/commonroad-scenarios/cooperative/C-USA_Lanker-2_3_T-1.xml'
            # scenario_path = '/home/raphaelrg/Desktop/commonroad-scenarios/cooperative/C-DEU_B471-2_1.xml'
            # scenario_path = '/home/raphaelrg/Desktop/commonroad-scenarios/cooperative/C-USA_Lanker-2_1_T-1.xml'
            # scenario_path = '/home/raphaelrg/Desktop/commonroad-scenarios/cooperative/C-USA_Lanker-2_2_T-1.xml'
            # scenario_path = '/home/raphaelrg/Desktop/commonroad-scenarios/cooperative/C-USA_US101-30_1_T-1.xml'
            # scenario_path = '/home/raphaelrg/Desktop/commonroad-scenarios/cooperative/C-DEU_B471-1_1_T-1.xml'
            # scenario_path = '/home/raphaelrg/Desktop/commonroad-scenarios/cooperative/C-USA_Lanker-1_1_T-1.xml'
            # scenario_path = '/home/raphaelrg/Desktop/commonroad-scenarios/cooperative/C-USA_Lanker-2_4_T-1.xml'
            # scenario_path = '/home/raphaelrg/Desktop/commonroad-scenarios/cooperative/C-USA_US101-31_1_T-1.xml'
            # scenario_path = '/home/raphaelrg/Desktop/commonroad-scenarios/cooperative/C-USA_Lanker-1_2_T-1.xml'

    # Initialize reactive planner
    scenario, planning_problem_set = CommonRoadFileReader(scenario_path).open()
    plt.figure('start', figsize=(25, 10))
    draw_object(scenario)
    plt.axis('equal')
    plt.show(block=False)
    plt.pause(0.1)
    #scenario = ReactivePlanner.add_obstacles_at_lanelet_edges(ReactivePlanner, scenario, file_path)

    # set reference path
    route_planner = RoutePlanner(scenario.lanelet_network, scenario_path)
    route_planner.create_reference_path_network()
    route_planner.plan_all_reference_paths()

    source_position = route_planner.planning_problem.initial_state.position
    sourcelanelets = route_planner.lanelet_network.find_lanelet_by_position(np.array([source_position]))
    source_lanelet = route_planner.lanelet_network.find_lanelet_by_id(sourcelanelets[0][0])

    reference_path = route_planner.set_reference_lane(0, source_position)

    #reference_path = scenario.lanelet_network.find_lanelet_by_id(int(source_lanelet.lanelet_id)).center_vertices

    # create coordinate system from reference path
    curvilinear_cosy = create_coordinate_system_from_polyline(reference_path)

    # create collision checker for scenario
    collision_checker = create_collision_checker(scenario)

    # create initial state
<<<<<<< HEAD
    if not PlanningProblemSet:
        i_init = 2
        x, y = reference_path[i_init, :]
        x_1, y_1 = reference_path[i_init + 1, :]
        heading = np.arctan2(x_1 - x, y_1 - y)
    else:
        heading = init_state.orientation

    x_0 = State(**{'position': np.array([x, y]), 'orientation': heading, 'velocity': 0, 'acceleration': 0, 'yaw_rate': 0})
    print(x_0.position)
=======
    x, y = route_planner.planning_problem.initial_state.position
    heading = route_planner.planning_problem.initial_state.orientation
    x_0 = State(**{'position':np.array([x,y]),'orientation':heading, 'velocity':10, 'acceleration':0,'yaw_rate':0})
>>>>>>> 7c210b6b

    # Set planning parameters and vehicle parameters
    params_planning = PlanningParameter(velocity_reaching=True)
    params_vehicle = VehicleParameter()

    planner: ReactivePlanner = ReactivePlanner(lanelet_network=scenario.lanelet_network)
    planner.set_parameters(params_planning)
    planner.set_parameters(params_vehicle)
    planner.set_reference_path(reference_path)

    x_cl = None

    for k in range(0, 150):
        print(k)
        optimal = planner.plan(x_0, collision_checker.time_slice(k), cl_states=x_cl)
        # convert to CR obstacle
        ego = planner.convert_cr_trajectory_to_object(optimal[0])

        planner.plotting(k, scenario, planning_problem_set, reference_path, ego, only_new_time_step = True)

        # TODO: Reste x_0 to reach starting velocity?
        x_0 = optimal[0].state_list[1]
        x_cl = (optimal[2][1], optimal[3][1])

        print("Goal state is: {}".format(optimal[1].state_list[-1]))

        vel_is_too_slow, obstacles_ahead = planner.check_velocity_of_car_ahead_too_slow(scenario, ego, k)

        if vel_is_too_slow:
            changed_velocity, reference_path = planner.check_current_state(route_planner, scenario, ego, reference_path, obstacles_ahead, k)
            x_0.velocity = changed_velocity
            x_cl = planner._compute_initial_states(x_0)
            # x_cl = planner.create_new_cl_state(x_0, x_cl, changed_velocity)

            planner.set_reference_path(reference_path)
            plt.plot(reference_path[:, 0], reference_path[:, 1], '-*g', linewidth=1, zorder=10)

    print('Done')
    plt.show(block=False)<|MERGE_RESOLUTION|>--- conflicted
+++ resolved
@@ -157,22 +157,9 @@
     collision_checker = create_collision_checker(scenario)
 
     # create initial state
-<<<<<<< HEAD
-    if not PlanningProblemSet:
-        i_init = 2
-        x, y = reference_path[i_init, :]
-        x_1, y_1 = reference_path[i_init + 1, :]
-        heading = np.arctan2(x_1 - x, y_1 - y)
-    else:
-        heading = init_state.orientation
-
-    x_0 = State(**{'position': np.array([x, y]), 'orientation': heading, 'velocity': 0, 'acceleration': 0, 'yaw_rate': 0})
-    print(x_0.position)
-=======
     x, y = route_planner.planning_problem.initial_state.position
     heading = route_planner.planning_problem.initial_state.orientation
     x_0 = State(**{'position':np.array([x,y]),'orientation':heading, 'velocity':10, 'acceleration':0,'yaw_rate':0})
->>>>>>> 7c210b6b
 
     # Set planning parameters and vehicle parameters
     params_planning = PlanningParameter(velocity_reaching=True)
