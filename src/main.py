--- conflicted
+++ resolved
@@ -172,20 +172,9 @@
 
     x_cl = None
 
-<<<<<<< HEAD
     for k in range(0, 150):
         print(k)
         optimal = planner.plan(x_0, collision_checker.time_slice(k), cl_states=x_cl)
-=======
-    number_of_steps = 100
-
-    # collision_checker = planner.updated_collision_checker(number_of_steps, collision_checker)
-
-    for k in range(0, number_of_steps):
-
-        optimal = planner.plan(x_0, collision_checker.time_slice(k), cl_states=x_cl)
-
->>>>>>> de4b066c
         # convert to CR obstacle
         ego = planner.convert_cr_trajectory_to_object(optimal[0])
 
@@ -205,12 +194,8 @@
             x_cl = planner._compute_initial_states(x_0)
             # x_cl = planner.create_new_cl_state(x_0, x_cl, changed_velocity)
 
-<<<<<<< HEAD
             planner.set_reference_path(reference_path)
             plt.plot(reference_path[:, 0], reference_path[:, 1], '-*g', linewidth=1, zorder=10)
-=======
-        planner.set_reference_path(reference_path)
->>>>>>> de4b066c
 
     print('Done')
     plt.show(block=True)