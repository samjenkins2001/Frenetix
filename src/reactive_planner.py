--- conflicted
+++ resolved
@@ -104,12 +104,9 @@
         # compute sampling sets
         self._setup_sampling_sets()
 
-<<<<<<< HEAD
         # State machine
         self.statemachine = CarHighlevelStates()
 
-=======
->>>>>>> 298cfbc9
     def set_parameters(self, parameters):
         if type(parameters).__name__ == PlanningParameter:
             self.params = parameters
@@ -1196,10 +1193,6 @@
                 return False
         return True
 
-<<<<<<< HEAD
-=======
-
->>>>>>> 298cfbc9
     def add_obstacles_at_lanelet_edges(self, scenario, xml_file):
 
         from commonroad.common.util import Interval
@@ -1260,7 +1253,6 @@
                         scenario.add_objects(obj)
                     old = element
 
-<<<<<<< HEAD
         return scenario
 
 
@@ -1457,7 +1449,4 @@
                     if -3 < transformed_obstacle_position_rounded[1] < 0:
                         return False
 
-        return True
-=======
-        return scenario
->>>>>>> 298cfbc9
+        return True