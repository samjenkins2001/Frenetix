from parameter import VehicleParameter, PlanningParameter
from trajectory_bundle import TrajectoryBundle, TrajectorySample, CartesianSample, CurviLinearSample
from polynomial_trajectory import QuinticTrajectory, QuarticTrajectory
from commonroad.common.validity import *
from commonroad.scenario.lanelet import LaneletNetwork, Lanelet
from commonroad.prediction.prediction import TrajectoryPrediction
from commonroad.geometry.shape import Rectangle
from commonroad.scenario.trajectory import Trajectory, State
import pycrcc
from pycrccosy import TrapezoidCoordinateSystem
from commonroad_ccosy.geometry.trapezoid_coordinate_system import create_coordinate_system_from_polyline
from typing import List
import numpy as np
import time
import warnings
from parameter_classes import VehModelParameters, SamplingParameters
from polyline import compute_curvature_from_polyline, compute_orientation_from_polyline, compute_pathlength_from_polyline
from commonroad.scenario.obstacle import DynamicObstacle, ObstacleType
from commonroad_cc.collision_detection.pycrcc_collision_dispatch import create_collision_checker
import matplotlib.pyplot as plt
from commonroad.visualization.draw_dispatch_cr import draw_object
from State_Machine import StateMachine

__author__ = "Christian Pek"
__copyright__ = "TUM Cyber-Physical Systems Group"
__credits__ = ["BMW Group CAR@TUM"]
__version__ = "1.0"
__maintainer__ = "Christian Pek"
__email__ = "Christian.Pek@tum.de"
__status__ = "Alpha"

class ReactivePlanner(object):
    def __init__(self, scenario: object, planning_problem: object, v_desired=14, collision_check_in_cl: bool = False,):

        # Store scenario
        self._scenario = scenario

        # Store planning problem
        self._planning_problem = planning_problem

        # create collision_checker
        self._collision_checker = create_collision_checker(scenario.scenario_set)

        # transitions machine
        self._statemachine = StateMachine(self._scenario)

        params = PlanningParameter(velocity_reaching=True)
        self.set_parameters(params)

        vehicle_params = VehicleParameter()
        self.set_parameters(vehicle_params)

        # Set time sampling variables
        self.horizon = params.prediction_horizon
        self.dT = params.t_step_size
        self.N = params.t_N

        assert is_positive(self.dT), '<ReactivePlanner>: provided dt is not correct! dt = {}'.format(self.dT)
        assert is_positive(self.horizon), '<ReactivePlanner>: provided t_h is not correct! dt = {}'.format(self.dT)

        assert is_positive(self.N) and is_natural_number(self.N), '<ReactivePlanner>: provided N is not correct! dt = {}'.format(
            self.N)

        # Set direction sampling options
        self.d_deviation = params.d_deviation
        self.d_N = params.d_N

        # Set width and length
        self._width = vehicle_params.width
        self._length = vehicle_params.length

        # Create default VehModelParameters
        self.constraints = VehModelParameters(vehicle_params.acceleration_max, vehicle_params.acceleration_dot_max, vehicle_params.kappa_max, vehicle_params.kappa_dot_max)

        # Current state
        self._x_0:State = None

        # Ego vehicle state
        self._ego = None

        # Set reference
        self._cosy:TrapezoidCoordinateSystem = None
        self._reference:np.ndarray = None
        self._ref_pos:np.ndarray = None
        self._ref_curv:np.ndarray = None
        self._theta_ref:np.ndarray = None
        self._ref_curv_d:np.ndarray = None

        # lanelet_network
        self.lanelet_network: LaneletNetwork = self._scenario.scenario_set.lanelet_network

        # store feasible trajectories of last run
        self._feasible_trajectories = None
        self._infeasible_count_collision = 0
        self._infeasible_count_behavior = 0
        self._infeasible_count_kinematics = 0
        self._min_cost = None
        self._max_cost = None

        # store collision checker coordinate system information
        self._collision_check_in_cl = collision_check_in_cl

        # sampling levels
        self._sampling_level = 4

        # store desired velocity
        self._desired_speed = v_desired
        self._desired_d = 0
        self._desired_t = self.horizon

        # Default sampling -> [desired - min,desired + max,initial step]
        self._sampling_d = SamplingParameters(-self.d_deviation, self.d_deviation, self.d_N)
        self._sampling_t = SamplingParameters(params.t_min, self.horizon, self.N)
        self._sampling_v = self.set_desired_speed(v_desired)

        # compute sampling sets
        self._setup_sampling_sets()

        # switch between low and high velocity mode
        self._velocity_threshold = vehicle_params.velocity_threshold

        # Initialization reference path
        self._init_reference_path()

    def _init_reference_path(self):
        """
        Initailly set reference path by calling state machine
        """
        reference = self._statemachine.init_reference_path()
        self.set_reference_path(reference)
        pass

    def set_parameters(self, parameters):
        """
        Set vehicle and planning parameters of the planner to plan trajectories for different vehicle and sampling settings
        :param parameters: VehicleParameter or PlanningParameter Object
        """
        if type(parameters).__name__ == PlanningParameter:
            self.params = parameters

        elif type(parameters).__name__ == VehicleParameter:
            self.params_vehicle = parameters

    def set_desired_speed(self, v_desired):
        """
        Sets desired velocity and calculates velocity for each sample
        :param v_desired: velocity in m/s
        :return: velocity in m/s
        """
        self._desired_speed = v_desired
        if self._x_0 is not None:
            reference_speed = self._x_0.velocity
        else:
            reference_speed = self._desired_speed

        min_v = max(0, reference_speed - (self.horizon) * self.constraints.a_max)
        max_v = max(min_v+1.0,self._desired_speed)
        steps = 4
        self._sampling_v = SamplingParameters(min_v, max_v, steps)
        self._setup_sampling_sets()
        return self._sampling_v

    def set_reference_path(self, reference_path:np.ndarray):
        """
        Sets internal parameters for reference path
        :param reference_path: reference path
        :return: none
        """
        cosy: TrapezoidCoordinateSystem = create_coordinate_system_from_polyline(reference_path)
        # Set reference
        self._cosy = cosy
        self._reference = reference_path
        self._ref_pos = compute_pathlength_from_polyline(reference_path)
        self._ref_curv = compute_curvature_from_polyline(reference_path)
        theta_ref = compute_orientation_from_polyline(self._reference)
        self._theta_ref = theta_ref
        self._ref_curv_d = np.gradient(self._ref_curv, self._ref_pos)

    def set_reference_lane(self, lane_direction: int) -> None:
        """
        compute new reference path based on relative lane position.
        :param lane_direction: 0=curernt lane >0=right lanes, <0=left lanes
        :return:
        """
        assert self.lanelet_network is not None,\
            'lanelet network must be provided during initialization for using get_reference_of_lane().' \
            ''
        current_ids = self.lanelet_network.find_lanelet_by_position([self._x_0.position])[0]
        if len(current_ids) > 0:
            current_lanelet = self.lanelet_network.find_lanelet_by_id(current_ids[0])
        else:
            if self._cosy is not None:
                warnings.warn('set_reference_lane: x0 is not located on any lane, use previous reference.', stacklevel=2)
            else:
                raise ValueError('set_reference_lane: x0 is not located on any lane and no previous reference available.')
            return

        # determine target lane
        target_lanelet = None
        if lane_direction == -1:
            if current_lanelet.adj_left_same_direction not in (False,None):
                target_lanelet = self.lanelet_network.find_lanelet_by_id(current_lanelet.adj_left)
        elif lane_direction == 1:
            if current_lanelet.adj_right_same_direction not in (False,None):
                try:
                    target_lanelet = self.lanelet_network.find_lanelet_by_id(current_lanelet.adj_right)
                except:
                    i = 0
        elif lane_direction == 0:
            target_lanelet = current_lanelet

        if target_lanelet is None:
            warnings.warn('set_reference_lane: No adjacent lane in direction {}, stay in current lane.'.format(lane_direction), stacklevel=2)
            target_lanelet = current_lanelet
        else:
            print('<reactive_planner> Changed reference lanelet from {} to {}.'.format(current_lanelet.lanelet_id, target_lanelet.lanelet_id))

        lanes = Lanelet.all_lanelets_by_merging_successors_from_lanelet(target_lanelet,self.lanelet_network)
        if len(lanes) > 1:
            reference = lanes[0].center_vertices
        elif len(lanes) > 0:
            reference = lanes[0].center_vertices
        else:
            reference = target_lanelet.center_vertices

        self.set_reference_path(reference)

    def _setup_sampling_sets(self):
        """
        Sets up the sampling sets for planning (needs further refining)
        """

        v_sets = list()
        d_sets = list()
        t_sets = list()
        for i in range(self._sampling_level):
            v_interval = self._sampling_v.to_range(i+1)
            d_interval = self._sampling_d.to_range(i+1) # search with d=0 first
            # if start is self.dT => often results in singularities in linalg
            if i == 0:
                t_interval = np.array([self._sampling_t.up]) # to_range(i+1)
            else:
                t_interval = self._sampling_t.to_range(i)

            # make sets and compute difference
            vs = set(v_interval.flatten())
            ds = set(d_interval.flatten())
            ts = set(t_interval.flatten())

            v_sets.append(vs)
            d_sets.append(ds)
            t_sets.append(ts)

        self._v_sets = v_sets
        self._d_sets = d_sets
        self._t_sets = t_sets

    def no_of_samples(self, samp_level: int) -> int:
        """
        Returns the number of samples for a given sampling level
        :param samp_level: The sampling level
        :return: Number of trajectory samples for given sampling level
        """
        return len(self._v_sets[samp_level]) * len(self._d_sets[samp_level]) * len(self._t_sets[samp_level])

    def no_of_infeasible_trajectories_collision(self) -> int:
        """
        Returns the number of infeasible trajectories due to collision
        :return: Number of colliding trajectories
        """
        return self._infeasible_count_collision

    def no_of_infeasible_trajectories_kinematics(self) -> int:
        """
        Returns the number of infeasible trajectories due to kinematics
        :return: Number of kinematically infeasible trajectories
        """
        return self._infeasible_count_kinematics

    def _extend_trajectory(self, s, d, s_dot, theta, v, a, duration, dT) -> tuple:
        """
        Extends a trajectory assuming constant motion
        :param s: Longitudinal position
        :param d: Lateral position
        :param s_dot: Longitudinal velocity
        :param theta: Orientation
        :param v: Velocity
        :param a: Acceleration
        :param duration: Duration of extension
        :param dT: Time step of extension
        :return: Tuple (s,d,theta,v,a)
        """
        # compute time array
        t = np.arange(0, duration + dT, dT)
        s_n = s + s_dot * t
        d_n = d + v * np.sin(theta) * t  # np.repeat(d,len(t))
        theta_n = np.repeat(theta, len(t))
        v_n = np.repeat(v, len(t))
        a_n = np.repeat(a, len(t))

        return (s_n, d_n, theta_n, v_n, a_n)

    def _create_trajectory_bundle(self, desired_speed: float, x_0_lon: np.array,
                                  x_0_lat: np.array, samp_level: int) -> TrajectoryBundle:
        """
        Plans trajectory samples that try to reach a certain velocity and samples in this domain.
        Sample in time (duration) and velocity domain. Initial state is given. Longitudinal end state (s) is sampled.
        Lateral end state (d) is always set to 0.
        :param desired_speed: Reference velocity. Deviations from that are penalized in the cost function
        :param x_0_lon: np.array([s, s_dot, s_ddot])
        :param x_0_lat: np.array([d, d_dot, d_ddot])
        :param samp_level: index of the sampling parameter set to use
        :return: trajectory bundle with all sample trajectories.

        NOTE: Here, no collision or feasibility check is done!
        """
        # get parameters for planning
        params = PlanningParameter(velocity_reaching = True)

        # create empty trajectory bundle object
        trajectory_bundle = TrajectoryBundle()

        # reset cost statistic
        self._min_cost = 10 ** 9
        self._max_cost = 0

        for t in self._t_sets[samp_level]:

            # Quintic longitudinal sampling over all possible velocities
            for v in self._v_sets[samp_level]:
                end_state_lon = np.array([t * v + x_0_lon[0], v, 0.0])
                trajectory_long = QuinticTrajectory(t_start_s=0, duration_s=t, desired_horizon=self.horizon,
                                                     start_state=x_0_lon, end_state=end_state_lon,
                                                    desired_velocity=self._desired_speed)

                # set costs for sampled longitudinal trajectory sample
                time_cost = 1.0 / t
                distance_cost = (desired_speed - v) ** 2
                jerk_cost = trajectory_long.squared_jerk_integral(t) / t
                trajectory_long.set_cost(jerk_cost, time_cost, distance_cost,
                                         params.k_jerk_lon, params.k_time, params.k_distance)

                # Sample lateral end states (add x_0_lat to sampled states)
                for d in self._d_sets[samp_level].union({x_0_lat[0]}):
                    end_state_lat = np.array([d, 0.0, 0.0])

                    # Switch to sampling over s for low velocities (non-holonomic behaviour)
                    if trajectory_long.calc_velocity_at(trajectory_long.duration_s) < self._velocity_threshold:
                        s_lon_goal = trajectory_long.calc_position_at(t) - x_0_lon[0]
                        trajectory_lat = QuinticTrajectory(t_start_s=0, duration_s=s_lon_goal,
                                                           desired_horizon=self.horizon,
                                                           start_state=x_0_lat, end_state=end_state_lat)

                    # Switch to sampling over t for high velocities
                    else:
                        trajectory_lat = QuinticTrajectory(t_start_s=0, duration_s=t,
                                                           desired_horizon=self.horizon,
                                                           start_state=x_0_lat, end_state=end_state_lat)

                    if trajectory_lat.coeffs is not None:

                        # set costs for sampled lateral trajectory sample
                        jerk_cost = trajectory_lat.squared_jerk_integral(t) / t
                        time_cost = 0  # 1.0/t
                        distance_cost = d ** 2
                        trajectory_lat.set_cost(jerk_cost, time_cost, distance_cost,
                                                params.k_jerk_lat, params.k_time, 50 * params.k_distance)

                        # Create trajectory sample and add it to trajectory bundle
                        trajectory_cost = params.k_long * trajectory_long.cost + params.k_lat * trajectory_lat.cost

                        # store all costs
                        if trajectory_cost < self._min_cost:
                            self._min_cost = trajectory_cost

                        if trajectory_cost > self._max_cost:
                            self._max_cost = trajectory_cost
                        trajectory_sample = TrajectorySample(self.dT, trajectory_long, trajectory_lat, trajectory_cost)
                        trajectory_bundle.add_trajectory(trajectory_sample)

        return trajectory_bundle

    def _check_vehicle_model(self, v, a, theta_dot, kappa, kappa_dot):
        """
        Checks if a given state is feasible according to the kinematic single track model (simplified)
        :param v: Is provided velocity >= 0
        :param a: Is provided abs(acceleration) <= 8
        :param theta: Is provided orientation in range
        :param kappa: Is provided curvature in range
        :param kappa_dot: Is provided curvature change in range
        :return: True if feasible, false otherwise
        """
        _DEBUG = False

        feasible = True

        # Check orientation
        feasible &= np.abs(theta_dot) <= self.constraints.theta_dot_max / self.dT
        if _DEBUG and not feasible:
            print('Theta_dot = {}'.format(theta_dot))
            return False

        # Check curvature
        feasible &= np.abs(kappa) <= self.constraints.kappa_max
        if _DEBUG and not feasible:
            print('Kappa = {}'.format(kappa))
            return False

        # Check kappa_dot
        feasible &= np.abs(kappa_dot) <= self.constraints.kappa_dot_max
        if _DEBUG and not feasible:
            print('KappaDOT = {}'.format(kappa_dot))
            return False

        # Check velocity
        feasible &= v >= -0.0
        if _DEBUG and not feasible:
            print('Velocity = {}'.format(v))
            return False

        # check accelerations
        feasible &= np.abs(a) <= self.constraints.a_max
        if _DEBUG and not feasible:
            print('Acceleration = {}'.format(a))
            return False

        return feasible

    def _check_kinematics(self, trajectory: TrajectorySample) -> bool:
        """
        Checks the kinematics of given trajectory
        :param trajectory: The trajectory to check with cartesian information
        :return: True if the trajectory is feasible and false otherwise
        """
        # load parameters
        v = trajectory.cartesian.v
        a = trajectory.cartesian.a
        theta_gl = trajectory.cartesian.theta
        kappa_gl = trajectory.cartesian.kappa
        s = trajectory.curvilinear.s

        # check kinematics to discard infeasible trajectories
        for i in range(0, len(s)):
            if not self._check_vehicle_model(v[i], a[i],
                                             (theta_gl[i] - theta_gl[i - 1]) / self.dT if i + 1 > 1 else 0.,
                                             kappa_gl[i],
                                             (kappa_gl[i] - kappa_gl[i - 1]) / self.dT if i + 1 > 1 else 0.):
                return False

        # Trajectory is feasible
        return True

    def _compute_cartesian_trajectory(self, trajectory: TrajectorySample) -> TrajectorySample:
        """
        Computes the cartesian trajectory information
        :param trajectory: The trajectory to compute
        :return: Computed trajectory or None, if conversion error occurred
        """

        # constants
        _LOW_VEL_MODE = True

        # create time array
        t = np.arange(0, trajectory.trajectory_long.duration_s + self.dT, self.dT)

        # precompute time interval information
        t2 = np.square(t)
        t3 = t2 * t
        t4 = np.square(t2)
        t5 = t4 * t

        # compute position, velocity, acceleration
        s = trajectory.trajectory_long.calc_position(t, t2, t3, t4, t5)  # lon pos
        s_velocity = trajectory.trajectory_long.calc_velocity(t, t2, t3, t4)  # lon velocity
        s_acceleration = trajectory.trajectory_long.calc_acceleration(t, t2, t3)  # lon acceleration

        s1 = s - s[0]
        s2 = np.square(s1)
        s3 = s2 * s1
        s4 = np.square(s2)
        s5 = s4 * s1

        # d = trajectory.trajectory_lat.calc_position(t, t2, t3, t4, t5)  # lat pos
        d = trajectory.trajectory_lat.calc_position(s1, s2, s3, s4, s5)  # lat pos
        # d_velocity = trajectory.trajectory_lat.calc_velocity(t, t2, t3, t4)  # lat velocity
        d_velocity = trajectory.trajectory_lat.calc_velocity(s1, s2, s3, s4)  # lat velocity
        # d_acceleration = trajectory.trajectory_lat.calc_acceleration(t, t2, t3)  # lat acceleration
        d_acceleration = trajectory.trajectory_lat.calc_acceleration(s1, s2, s3)  # lat acceleration

        x = list()  # [x_0.position[0]]
        y = list()  # [x_0.position[1]]
        theta_gl = list()  # [x_0.orientation]
        theta_cl = list()  # [x_0.orientation - np.interp(s[0], self._ref_pos, self._theta_ref)]
        v = list()  # [x_0.v]
        a = list()  # [x_0.a]
        kappa_gl = list()  # [x_0.kappa]
        for i in range(0, len(s)):
            # compute Global position
            try:
                pos = self._cosy.convert_to_cartesian_coords(s[i], d[i])
            except ValueError:
                # outside of projection domain
                return None
            x.append(pos[0])
            y.append(pos[1])

            # compute orientations
            dp = None
            dpp = None
            if not _LOW_VEL_MODE:
                if s_velocity[i] > 0.001:
                    dp = d_velocity[i] / s_velocity[i]
                else:
                    if d_velocity[i] > 0.001:
                        dp = None
                    else:
                        dp = 0.
                ddot = d_acceleration[i] - dp * s_acceleration[i]

                if s_velocity[i] > 0.001:
                    dpp = ddot / (s_velocity[i] ** 2)
                else:
                    if np.abs(ddot) > 0.00003:
                        dpp = None
                    else:
                        dpp = 0.
            else:
                dp = d_velocity[i]
                dpp = d_acceleration[i]

            # add cl orientation
            if s_velocity[i] > 0.005:
                if _LOW_VEL_MODE:
                    theta_cl.append(np.arctan2(dp, 1.0))
                else:
                    theta_cl.append(np.arctan2(d_velocity[i], s_velocity[i]))
            else:
                theta_cl.append(np.interp(s[i], self._ref_pos, self._theta_ref))

            # add global orientation
            theta_gl.append(theta_cl[-1] + np.interp(s[i], self._ref_pos, self._theta_ref))

            # Kappa
            k_r = np.interp(s[i], self._ref_pos, self._ref_curv)
            k_r_d = np.interp(s[i], self._ref_pos, self._ref_curv_d)
            oneKrD = (1 - k_r * d[i])
            cosTheta = np.cos(theta_cl[-1])
            tanTheta = np.tan(theta_cl[-1])
            kappa = (dpp + k_r * dp * tanTheta) * cosTheta * (cosTheta / oneKrD) ** 2 + (cosTheta / oneKrD) * k_r
            kappa_gl.append(kappa)

            # velocity
            v.append(s_velocity[i] * (oneKrD / (np.cos(theta_cl[-1]))))
            if v[-1] <= 10 ** -1:
                v[-1] = 0

            # acceleration
            a.append(s_acceleration[i] * oneKrD / cosTheta + ((s_velocity[i] ** 2) / cosTheta) * (
                    oneKrD * tanTheta * (kappa_gl[-1] * oneKrD / cosTheta - k_r) - (
                    k_r_d * d[i] + k_r * d_velocity[i])))

        # convert to array
        v = np.array(v)
        a = np.array(a)

        # check if trajectories planning horizon is shorter than expected
        if trajectory.trajectory_long.desired_horizon > trajectory.trajectory_long.duration_s:
            # extend trajectory
            s_n, d_n, theta_n, v_n, a_n = self._extend_trajectory(s[-1], d[-1], s_velocity[-1], theta_cl[-1], v[-1],
                                                                  a[-1],
                                                                  trajectory.trajectory_long.desired_horizon - trajectory.trajectory_long.duration_s,
                                                                  self.dT)
            # transform to cartesian
            x_n = list()
            y_n = list()
            for i in range(len(s_n)):
                try:
                    pos = self._cosy.convert_to_cartesian_coords(s_n[i], d_n[i])
                    x_n.append(pos[0])
                    y_n.append(pos[1])
                except Exception as e:
                    # print(e)
                    return None
            # store curvilinear extension
            trajectory.ext_curvilinear = CurviLinearSample(s_n, d_n, theta_n)
            # store Cartesian extension
            trajectory.ext_cartesian = CartesianSample(x_n, y_n, np.repeat(theta_gl[-1], len(s_n)), v_n, a_n, 0, 0)

        # store Cartesian trajectory
        trajectory.cartesian = CartesianSample(x, y, theta_gl, v, a, kappa_gl, np.append([0], np.diff(kappa_gl)))

        # store Curvilinear trajectory
        trajectory.curvilinear = CurviLinearSample(s, d, theta_cl, ss=s_velocity, sss=s_acceleration, dd=d_velocity,
                                                   ddd=d_acceleration)

        # Cartesian information added to trajectory
        return trajectory

    def draw_trajectory_set(self, trajectory_bundle: List[TrajectorySample], step=2):
        """
        Draws the current feasible trajectory set
        :param step: Choose if you only want to plot every "step" trajectory => default 2
        :return:
        """
        if trajectory_bundle is not None:

            for i in range(0, len(trajectory_bundle), step):
                color = (trajectory_bundle[i].total_cost - self._min_cost) / (self._max_cost - self._min_cost)
                color = (color, color, color)
                color = 'gray'
                plt.plot(trajectory_bundle[i].cartesian.x, trajectory_bundle[i].cartesian.y,
                         color=color)
                if trajectory_bundle[i].ext_cartesian is not None:
                    plt.plot(trajectory_bundle[i].ext_cartesian.x,
                             trajectory_bundle[i].ext_cartesian.y,
                             color=color)
                # plt.show()

    def _compute_initial_states(self, x_0: State) -> (np.ndarray, np.ndarray):
        """
        Computes the initial states for the polynomial planner based on a TrajPoint object
        :param x_0: The TrajPoint object representing the initial state of the vehicle
        :return: A tuple containing the initial longitudinal and lateral states (lon,lat)
        """

        # compute curvilinear position
        s, d = self._cosy.convert_to_curvilinear_coords(x_0.position[0], x_0.position[1])

        # compute orientation in curvilinear coordinate frame
        theta_cl = x_0.orientation - np.interp(s, self._ref_pos, self._theta_ref)

        # compute curvatures
        kr = np.interp(s, self._ref_pos, self._ref_curv)
        kr_d = np.interp(s, self._ref_pos, self._ref_curv_d)

        # compute d prime and d prime prime -> derivation after arclength
        d_p = (1 - kr * d) * np.tan(theta_cl)
        d_pp = -(kr_d * d + kr * d_p) * np.tan(theta_cl) + ((1 - kr * d) / (np.cos(theta_cl) ** 2)) * (
                x_0.yaw_rate * ((1 - kr * d) / (np.cos(theta_cl))) - kr)

        # compute s dot and s dot dot -> derivation after time
        s_d = x_0.velocity * np.cos(theta_cl) / (1 - np.interp(s, self._ref_pos, self._ref_curv) * d)
        s_dd = x_0.acceleration
        s_dd -= (s_d ** 2 / np.cos(theta_cl)) * (
                    (1 - kr * d) * np.tan(theta_cl) * (x_0.yaw_rate * ((1 - kr * d) / (np.cos(theta_cl)) - kr)) - (
                        kr_d * d + kr * d_p))
        s_dd /= ((1 - kr * d) / (np.cos(theta_cl)))

        x_0_lon = [s, s_d, s_dd]
        x_0_lat = [d, d_p, d_pp]

        print('Initial state is {}'.format(x_0))
        print('Initial x_0 lon = {}'.format(x_0_lon))
        print('Initial x_0 lat = {}'.format(x_0_lat))

        return (x_0_lon, x_0_lat)

    def plan(self, x_0: State, cl_states=None, k=None) -> tuple:
        """
        Plans an optimal trajectory using lazy evaluation and updates ego state, if one is found
        :param x_0: Initial state as CR state (CR = cartesian)
        :param cl_states: Curvilinear state if replanning is used
        :return: Optimal trajectory as tuple or None, if no trajectory is found.
        """
        self._x_0 = x_0
        cc = self._collision_checker.time_slice(k)

        # compute initial states
        if cl_states is not None:
            x_0_lon, x_0_lat = cl_states
        else:
            x_0_lon, x_0_lat = self._compute_initial_states(self._x_0)
        
        if k > 0:
            self.trigger_state_machine(k)

        print('<Reactive Planner>: initial state is: lon = {} / lat = {}'.format(x_0_lon, x_0_lat))

        # create empty bundle
        bundle = TrajectoryBundle()
        # initial index of sampling set to use
        i = 0

        # sample until trajectory has been found or sampling_level exceeds its limit
        while i < self._sampling_level:
            print('<ReactivePlanner>: Starting at sampling density {} of {}'.format(i + 1, self._sampling_level))
            print('<ReactivePlanner>: Sampling {} trajectories'.format(self.no_of_samples(i)))

            bundle = self._create_trajectory_bundle(self._desired_speed, x_0_lon, x_0_lat, samp_level=i)
            bundle_old = bundle

            # store only valid trajectories with computed cartesian coordinates
            val = TrajectoryBundle()
            if not bundle.empty():
                for traj in bundle.trajectory_bundle:
                    traj = self._compute_cartesian_trajectory(traj)
                    if traj is not None:
                        traj.reevaluate_costs()
                        val.add_trajectory(traj)

            # sort valid trajectories by their costs
            val.trajectory_bundle = sorted(val.trajectory_bundle, key=lambda traj: traj.total_cost)

            # iterate over valid trajectories and return first feasible trajectory
            for traj in val.trajectory_bundle:
                if self._feasible_trajectory(traj, cc):
                    self._min_cost=bundle_old.min_costs()
                    self._max_cost=bundle_old.max_costs()

                    # compute optimal trajectory pair
                    print(
                        'Found optimal trajectory with costs = {}, which corresponds to {} percent of seen costs'.format(
                            traj.total_cost,
                            ((traj.total_cost - self._min_cost) / (self._max_cost - self._min_cost))))
                    optimal = self._compute_trajectory_pair(traj)

                    # update ego state
                    self._ego = self.convert_cr_trajectory_to_object(optimal[0])

                    return optimal

            # add standstill trajectory, if no feasible trajectory was found
            bundle = TrajectoryBundle()
            if x_0.velocity <= 0.1:
                # create artificial standstill trajectory
                print('Adding standstill trajectory')
                traj_lon = QuarticTrajectory(t_start_s=0, duration_s=self.horizon, desired_horizon=self.horizon,
                                                    start_state=x_0_lon,
                                                    desired_velocity=self._desired_speed)
                traj_lat = QuinticTrajectory(t_start_s=0, desired_horizon=self.horizon,
                                                       start_state=x_0_lat)
                traj_stand = TrajectorySample(0, traj_lon, traj_lat, 0)
                traj_stand.cartesian = CartesianSample(np.repeat(x_0.position[0], self.N), np.repeat(x_0.position[1], self.N),
                                              np.repeat(x_0.orientation, self.N), np.repeat(0, self.N),
                                              np.repeat(0, self.N), np.repeat(0, self.N), np.repeat(0, self.N))
                traj_stand.curvilinear = CurviLinearSample(np.repeat(x_0_lon[0], self.N), np.repeat(x_0_lat[0], self.N),
                                                  np.repeat(x_0.orientation, self.N), np.repeat(x_0_lat[1], self.N),
                                                  np.repeat(x_0_lat[2], self.N), np.repeat(x_0_lon[1], self.N),
                                                  np.repeat(x_0_lon[2], self.N))
                traj_stand = self._compute_cartesian_trajectory(traj_stand)
                traj_stand.reevaluate_costs()
                bundle.add_trajectory(traj_stand)
                bundle_old = bundle
                if self._feasible_trajectory(traj_stand, cc):
                    self._min_cost=bundle_old.min_costs()
                    self._max_cost=bundle_old.max_costs()

                    # compute optimal trajectory pair
                    print(
                        'Found optimal trajectory with costs = {}, which corresponds to {} percent of seen costs'.format(
                            traj_stand.total_cost,
                            ((traj_stand.total_cost - self._min_cost) / (self._max_cost - self._min_cost))))
                    optimal = self._compute_trajectory_pair(traj_stand)

                    # update ego state
                    self._ego = self.convert_cr_trajectory_to_object(optimal[0])

                    return optimal
            i += 1

        # check if feasible trajectory exists -> emergency mode
        if bundle.empty():
            print('<ReactivePlanner>: Could not find any trajectory out of {} trajectories'.format(
                sum([self.no_of_samples(i) for i in range(self._sampling_level)])))
            self._feasible_trajectories = bundle_old.trajectory_bundle
            print('<ReactivePlanner>: Cannot find trajectory with default sampling parameters. '
                  'Switching to emergency mode!')

        # no feasible trajectory found
        return None

    def _compute_trajectory_pair(self, trajectory: TrajectorySample) -> tuple:
        """
        Computes the output required for visualizing in CommonRoad framework
        :param trajectory: the optimal trajectory
        :return: (CartesianTrajectory, FrenetTrajectory, lon sample, lat sample)
        """
        # go along state list
        cart_list = list()
        cl_list = list()

        lon_list = list()
        lat_list = list()
        for i in range(len(trajectory.cartesian.x)):

            # create Cartesian state
            cart_states = dict()
            cart_states['time_step'] = i
            cart_states['position'] = np.array([trajectory.cartesian.x[i],trajectory.cartesian.y[i]])
            cart_states['velocity'] = trajectory.cartesian.v[i]
            cart_states['acceleration'] = trajectory.cartesian.a[i]
            cart_states['orientation'] = trajectory.cartesian.theta[i]
            cart_states['yaw_rate'] = trajectory.cartesian.kappa[i]
            cart_list.append(State(**cart_states))

            # create curvilinear state
            cl_states = dict()
            cl_states['time_step'] = i
            cl_states['position'] = np.array([trajectory.curvilinear.s[i], trajectory.curvilinear.d[i]])
            cl_states['velocity'] = trajectory.cartesian.v[i]
            cl_states['acceleration'] = trajectory.cartesian.a[i]
            cl_states['orientation'] = trajectory.cartesian.theta[i]
            cl_states['yaw_rate'] = trajectory.cartesian.kappa[i]
            cl_list.append(State(**cl_states))

            lon_list.append([trajectory.curvilinear.s[i], trajectory.curvilinear.ss[i], trajectory.curvilinear.sss[i]])
            lat_list.append([trajectory.curvilinear.d[i], trajectory.curvilinear.dd[i], trajectory.curvilinear.ddd[i]])

        cartTraj = Trajectory(0, cart_list)
        freTraj = Trajectory(0, cl_list)

        return (cartTraj, freTraj, lon_list, lat_list)

    def _get_feasible_trajectories(self, trajectory_bundle: TrajectoryBundle, cc: object,
                                   x_0: State) -> TrajectoryBundle:
        """
        Checks the feasibility of the trajectories within a trajectory bundle for collisions and vehicle kinematics
        :param trajectory_bundle: The trajectory bundle to check
        :return: The set of feasible trajectories
        """

        trajectories = trajectory_bundle.trajectory_bundle

        # Create new trajectory bundle
        feasible_trajectories = TrajectoryBundle()

        print('<ReactivePlanner>: Checking {} trajectories for feasibility!'.format(len(trajectories)))

        # reset statistics
        self._infeasible_count_collision = 0
        self._infeasible_count_kinematics = 0
        self._infeasible_count_behavior = 0


        t0 = time.time()

        # Check feasibility of trajectories
        for traj in trajectories:
            if self._feasible_trajectory(traj, cc):
                feasible_trajectories.add_trajectory(traj)

        t1 = time.time()
        total = t1 - t0

        print('<ReactivePlanner>: Found {} feasible trajectories in {} s!'.format(
            len(feasible_trajectories.trajectory_bundle), total))

        return feasible_trajectories

    def _feasible_trajectory(self, trajectory: TrajectorySample, cc: object) -> bool:
        """
        Checks the validity of a trajectory, i.e., it is collision-free and respects kinematic constraints
        :return:
        """

        feas = True

        # check kinematic constraints
        feas &= self._check_kinematics(trajectory)
        if not feas:
            self._infeasible_count_kinematics += 1

        if feas:
            # check trajectory for traffic rule violation
            feas &= self._check_driving_behavior(trajectory)
            if not feas:
                self._infeasible_count_behavior += 1

        # only check for collisions (expensive operation) if trajectory is kinematically feasible
        if feas:
            # check trajectory for collisions
            feas &= self._check_for_collisions(trajectory, cc)
            if not feas:
                self._infeasible_count_collision += 1

        return feas

    def _check_driving_behavior(self, trajectory: TrajectorySample) -> bool:
        """
        Checks a given trajectory for violation of traffic rules and behavior (e.g. roadkeeping, velcoity)
        :param trajectory: The trajectory to check
        :return: True if appropriate driving behavior, False otherwise
        """

        assert self.lanelet_network is not None, \
            'lanelet network must be provided during initialization for using get_reference_of_lane().'

        violation = False

        # Pos to check leaving lanelet in cartesian space
        traj_pos_cart = np.column_stack((trajectory.cartesian.x, trajectory.cartesian.y))
        tray_in_any_lanelet = np.full(len(traj_pos_cart), False)

        v_max = np.max(trajectory.cartesian.v)
        cart_course = trajectory.cartesian.theta
        adj_candidate = list(self.lanelet_network.lanelets_in_proximity(traj_pos_cart[0, :], 10))

        # Check if every point of trajectory is inside any lanelet
        for k in range(len(adj_candidate)):
            tray_in_any_lanelet = np.logical_or(tray_in_any_lanelet, adj_candidate[k].contains_points(traj_pos_cart))
        boundary_crossed = not all(tray_in_any_lanelet)

        for k in range(len(adj_candidate)):
            if v_max > adj_candidate[k].speed_limit * 1.1:
                print(v_max)
                print('Please slow down!')

        violation = boundary_crossed | violation

        return not violation

    def _check_for_collisions(self, trajectory: TrajectorySample, cc: object) -> bool:
        """
        Checks a given trajectory for collisions
        :param trajectory: The trajectory to check
        :param cc: The CR collision checker object
        :return: True if collision-free, False otherwise
        """
        # create a collision object using the trajectory prediction of the ego vehicle
        co = pycrcc.TimeVariantCollisionObject(0)

        pos1 = trajectory.curvilinear.s if self._collision_check_in_cl else trajectory.cartesian.x
        pos2 = trajectory.curvilinear.d if self._collision_check_in_cl else trajectory.cartesian.y
        theta = trajectory.curvilinear.theta if self._collision_check_in_cl else trajectory.cartesian.theta

        for i in range(len(pos1)):
            co.append_obstacle(pycrcc.RectOBB(0.5 * self._length, 0.5 * self._width, theta[i], pos1[i], pos2[i]))

        # check if trajectory has been extended and check that for collisions as well:
        if trajectory.ext_cartesian is not None:
            pos1 = trajectory.ext_curvilinear.s if self._collision_check_in_cl else trajectory.ext_cartesian.x
            pos2 = trajectory.ext_curvilinear.d if self._collision_check_in_cl else trajectory.ext_cartesian.y
            theta = trajectory.ext_curvilinear.theta if self._collision_check_in_cl else trajectory.ext_cartesian.theta

            for i in range(len(pos1)):
                co.append_obstacle(pycrcc.RectOBB(0.5 * self._length, 0.5 * self._width, theta[i], pos1[i], pos2[i]))

        return not cc.collide(co)

    def convert_cr_trajectory_to_object(self, trajectory: Trajectory):
        """
        Converts a CR trajectory to a CR dynamic obstacle with given dimensions
        :param trajectory: The trajectory of the vehicle
        :param length: The length of the vehicle's rectangular shape
        :param width: The width of the vehicle's rectangular shape
        :return:
        """

        # get shape of vehicle
        shape = Rectangle(self._length,self._width)

        # get trajectory prediction
        prediction = TrajectoryPrediction(trajectory,shape)

        return DynamicObstacle(42, ObstacleType.CAR,shape, trajectory.state_list[0],prediction)

    def plotting(self, k, only_new_time_step=True):
        """
        Plotting of the scenario.
        :param k: Time step of main function
        :param only_new_time_step: If True the figure gets completly updated every time step
        """
        if only_new_time_step:
            plt.figure(k, figsize=(25, 10))
<<<<<<< HEAD
            plt.plot(reference_path[:, 0], reference_path[:, 1], '-*g', linewidth=1, zorder=10)
            draw_object(scenario, draw_params={'time_begin': k})
            draw_object(planning_problem_set)
            draw_object(ego)
            #draw_object(ego.prediction.occupancy_at_time_step(k))
=======
            plt.plot(self._reference[:, 0], self._reference[:, 1], '-*g', linewidth=1, zorder=10)
            draw_object(self._scenario.scenario_set, draw_params={'time_begin': k})
            draw_object(self._planning_problem.planning_problem_set)
            draw_object(self._ego)
            draw_object(self._ego.prediction.occupancy_at_time_step(k))
>>>>>>> 376abc35
            plt.axis('equal')
            plt.show(block=False)
            if k > 0:
                plt.close(k-1)
            else:
                plt.close('start')
        else:
<<<<<<< HEAD
            plt.plot(reference_path[:, 0], reference_path[:, 1], '-*g', linewidth=1, zorder=10)
            draw_object(scenario, draw_params={'time_begin': k})
            draw_object(planning_problem_set)
            draw_object(ego)
            #draw_object(ego.prediction.occupancy_at_time_step(k))
=======
            plt.plot(self._reference[:, 0], self._reference[:, 1], '-*g', linewidth=1, zorder=10)
            draw_object(self._scenario.scenario_set, draw_params={'time_begin': k})
            draw_object(self._planning_problem.planning_problem_set)
            draw_object(self._ego)
            draw_object(self._ego.prediction.occupancy_at_time_step(k))
>>>>>>> 376abc35

        plt.pause(0.1)

    def trigger_state_machine(self, k):
        """
        Checks velocity of car in front and triggers the state machine eventually.
        If necessary reference path and desired velocity are updated.
        :param k: Time step of main function
        """
        # get obstacles that are close to the ego vehicle and the one obstacle directly in front of the ego vehicle
        near_obstacles, obstacle_ahead = self._statemachine.get_obstacles_around(self._scenario.scenario_set, self._ego, k)

        # there exists an obstacle in front of the ego vehicle
        if obstacle_ahead is not None:
            # call state machine
            vel_difference_overtaking, vel_difference = self._statemachine.check_if_velocity_is_too_slow(self._ego,
                                                                                                            obstacle_ahead)
            velocity = self._x_0.velocity

            # initiate overtaking
            if vel_difference_overtaking:
                print("Car ahead is too slow! Overtaking-Difference: ", vel_difference_overtaking)

                # compute new velocity and reference path
                velocity, reference_path = self._statemachine.check_current_state(self._scenario.scenario_set,
                                                                                             self._ego,
                                                                                             self._reference,
                                                                                             near_obstacles,
                                                                                             obstacle_ahead, k)
                self.set_reference_path(reference_path)

            # adapt velocity for following
            elif vel_difference:
                print("Car ahead is too slow! Following-Difference: ", vel_difference)

                # update velocity
                velocity = self._x_0.velocity - vel_difference

            self.set_desired_speed(velocity)
        pass<|MERGE_RESOLUTION|>--- conflicted
+++ resolved
@@ -962,19 +962,11 @@
         """
         if only_new_time_step:
             plt.figure(k, figsize=(25, 10))
-<<<<<<< HEAD
-            plt.plot(reference_path[:, 0], reference_path[:, 1], '-*g', linewidth=1, zorder=10)
-            draw_object(scenario, draw_params={'time_begin': k})
-            draw_object(planning_problem_set)
-            draw_object(ego)
-            #draw_object(ego.prediction.occupancy_at_time_step(k))
-=======
             plt.plot(self._reference[:, 0], self._reference[:, 1], '-*g', linewidth=1, zorder=10)
             draw_object(self._scenario.scenario_set, draw_params={'time_begin': k})
             draw_object(self._planning_problem.planning_problem_set)
             draw_object(self._ego)
             draw_object(self._ego.prediction.occupancy_at_time_step(k))
->>>>>>> 376abc35
             plt.axis('equal')
             plt.show(block=False)
             if k > 0:
@@ -982,19 +974,11 @@
             else:
                 plt.close('start')
         else:
-<<<<<<< HEAD
-            plt.plot(reference_path[:, 0], reference_path[:, 1], '-*g', linewidth=1, zorder=10)
-            draw_object(scenario, draw_params={'time_begin': k})
-            draw_object(planning_problem_set)
-            draw_object(ego)
-            #draw_object(ego.prediction.occupancy_at_time_step(k))
-=======
             plt.plot(self._reference[:, 0], self._reference[:, 1], '-*g', linewidth=1, zorder=10)
             draw_object(self._scenario.scenario_set, draw_params={'time_begin': k})
             draw_object(self._planning_problem.planning_problem_set)
             draw_object(self._ego)
             draw_object(self._ego.prediction.occupancy_at_time_step(k))
->>>>>>> 376abc35
 
         plt.pause(0.1)
 
