--- conflicted
+++ resolved
@@ -1,11 +1,7 @@
 # Reactive Planner
 
 Currently, this project generates solutions to trajectory planning problems given in the [CommonRoad](https://commonroad.in.tum.de/) scenario format.
-<<<<<<< HEAD
-The trajectories are generated according to the sampling-based approach in [1][2].
-=======
 The trajectories are generated according to the sampling-based approach in [1][2]. The Repo provides a python-based and a C++-accelerated Reactive Planner implementation.
->>>>>>> 5796d434
 
 ## Getting Started
 These instructions should help you to install the trajectory planner and use it for development and testing purposes.
@@ -16,11 +12,8 @@
 For the development IDE we suggest [PyCharm](http://www.jetbrains.com/pycharm/)
 
 ### Installation
-<<<<<<< HEAD
-1. Make sure that the following dependencies are installed on your system:
-=======
+
 1. Make sure that the following dependencies are installed on your system for the C++ implementation:
->>>>>>> 5796d434
    * [Eigen3](https://eigen.tuxfamily.org/dox/) 
      * On Ubuntu: `sudo apt-get install libeigen3-dev`
    * [Boost](https://www.boost.org/)
@@ -28,11 +21,7 @@
    * [OpenMP](https://www.openmp.org/) 
      * On Ubuntu: `sudo apt-get install libomp-dev`
 
-<<<<<<< HEAD
-2. Clone this repository, `checkout develop_RT_cpp`  & create a new virtual environment `python3.10 -m venv venv`
-=======
 2. Clone this repository, `checkout develop_RT`  & create a new virtual environment `python3.10 -m venv venv`
->>>>>>> 5796d434
 
 3. Install the package:
     * Source & Install the package via pip: `source venv/bin/activate` & `pip install -r requirements.txt`
@@ -46,19 +35,15 @@
     *  unzip the artifact with `unzip artifacts.zip`
     *  install the wheel with `pip install frenetPlannerHelper*.whl`
 
-<<<<<<< HEAD
-6. Run the planner with `python3 main.py`
-
-=======
 6. Setup in main.py the configuration regarding multiagent or if C++ should be used. Multiagent will always use C++.
 
 7. Run the planner with `python3 main.py`
 
->>>>>>> 5796d434
 ### Run Code
-* An example script `run_planner.py` is provided, which plans intended trajectories for motion planning. Adjust path to select the scenario you want to execute.
-* Change the configurations if you want to run a scenario with a different setup under `configurations/defaults/...` 
-* If you want to execute a multiagent-simulation, please start `run_multiagent.py` 
+* An example script `main.py` is provided.
+* To choose whether to run with a single agent or as a multi-agent simulation, set the `start_multiagent` flag in `main.py`.
+* To select the C++ or the Python-implementation of the planner, set the `use_cpp` flag in `main.py`. 
+  Please note that multi-agent simulations always use C++.
 
 ## Literature
 [1] Werling M., et al. *Optimal trajectory generation for dynamic street scenarios in a frenet frame*. In: IEEE International Conference on Robotics and Automation, Anchorage, Alaska, 987–993.
