# planning configuration
planning:
  # planner time step (in s)
  dt: 0.1
  # planning time horizon (in s)
  planning_horizon: 3
  # replanning frequency (in time steps)
  replanning_frequency: 1
  # planner mode TODO: modes not implemented yet
  mode: !!null
  # continuous collision checking
  continuous_cc: False
  # collision check in curvilinear coordinates
  collision_check_in_cl: False
  # time scaling factor for collision checking if planner time step and scenario time step deviate
  factor: 1
  # velocity threshold (in m/s) for switching to low velocity mode
  low_vel_mode_threshold: 3

# prediction configuration
prediction:
  # activation of the wale-net prediction
  walenet: True
  # Sensor Radius in Meter
  sensor_radius: 60
  walenet_cost_factor: 10000


# vehicle configuration
# by default, vehicle parameters are specified by an ID corresponding to the CommonRoad vehicle models
vehicle:
  # CR vehicle type (see commonroad-vehicle-models): #1: Ford Escort, #2: BMW 320i, 3 = VW Vanagon
  cr_vehicle_id: 2

  # explicitly provide one of the following parameters to overwrite the default parameters of CR vehicle type
  # vehicle dimensions
  length: !!null
  width: !!null
  wheelbase: !!null
  # acceleration
  a_max: !!null
  # switching velocity
  v_switch: !!null
  #steering angle
  delta_min: !!null
  delta_max: !!null
  # steering velocity
  v_delta_min: !!null
  v_delta_max: !!null



# sampling configuration
sampling:
  # minimum time sampling in s (t_max is given by planning horizon)
  t_min: 0.4
  # velocity sampling interval
  v_min: 0
  v_max: 0
  # lateral sampling interval
  d_min: -3
  d_max: 3



# debug configuration
debug:
  # show/save plots
<<<<<<< HEAD
  show_plots: False
  save_plots: True
=======
  show_plots: True
  save_plots: False
>>>>>>> c3dd1e96
  # draw obstacles with vehicle icons
  draw_icons: True
  # draw sampled trajectory set
  draw_traj_set: True
  # set debug level: #0: print no debug info,  #1: print basic debug info,   #2: print all debug info
  debug_mode: 1
  # number of workers for multiprocessing
  num_workers: 6
  multiproc: False<|MERGE_RESOLUTION|>--- conflicted
+++ resolved
@@ -15,7 +15,7 @@
   # time scaling factor for collision checking if planner time step and scenario time step deviate
   factor: 1
   # velocity threshold (in m/s) for switching to low velocity mode
-  low_vel_mode_threshold: 3
+  low_vel_mode_threshold: 4
 
 # prediction configuration
 prediction:
@@ -66,19 +66,15 @@
 # debug configuration
 debug:
   # show/save plots
-<<<<<<< HEAD
-  show_plots: False
-  save_plots: True
-=======
   show_plots: True
   save_plots: False
->>>>>>> c3dd1e96
   # draw obstacles with vehicle icons
   draw_icons: True
   # draw sampled trajectory set
   draw_traj_set: True
   # set debug level: #0: print no debug info,  #1: print basic debug info,   #2: print all debug info
   debug_mode: 1
+  # use multiprocessing True/False
+  multiproc: True
   # number of workers for multiprocessing
-  num_workers: 6
-  multiproc: False+  num_workers: 6