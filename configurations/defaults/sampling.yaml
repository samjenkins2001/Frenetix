--- conflicted
+++ resolved
@@ -10,10 +10,5 @@
 d_max: 3
 
 # sampling density minimum and maximum
-<<<<<<< HEAD
-sampling_min: 1
-sampling_max: 2
-=======
 sampling_min: 2
-sampling_max: 3
->>>>>>> 58af54b1
+sampling_max: 3