__author__ = "Gerald Würsching, Christian Pek"
__copyright__ = "TUM Cyber-Physical Systems Group"
__credits__ = ["BMW Group CAR@TUM, interACT"]
__version__ = "0.1"
__maintainer__ = "Gerald Würsching"
__email__ = "commonroad@lists.lrz.de"
__status__ = "Alpha"

from copy import deepcopy
import numpy as np
from scipy.interpolate import UnivariateSpline

from commonroad_dc.pycrccosy import CurvilinearCoordinateSystem
from commonroad_dc.geometry.util import compute_pathlength_from_polyline,compute_curvature_from_polyline, \
    compute_orientation_from_polyline, resample_polyline, chaikins_corner_cutting

from commonroad.common.util import make_valid_orientation


def interpolate_angle(x: float, x1: float, x2: float, y1: float, y2: float) -> float:
    """
    Interpolates an angle value between two angles according to the miminal value of the absolute difference
    :param x: value of other dimension to interpolate
    :param x1: lower bound of the other dimension
    :param x2: upper bound of the other dimension
    :param y1: lower bound of angle to interpolate
    :param y2: upper bound of angle to interpolate
    :return: interpolated angular value (in rad)
    """
    def absmin(x):
        return x[np.argmin(np.abs(x))]

    delta = y2 - y1
    # delta_2pi_minus = delta - 2 * np.pi
    # delta_2pi_plus = delta + 2 * np.pi
    # delta = absmin(np.array([delta, delta_2pi_minus, delta_2pi_plus]))

    return make_valid_orientation(delta * (x - x1) / (x2 - x1) + y1)


def extrapolate_ref_path(reference_path: np.ndarray, resample_step: float = 2.0) -> np.ndarray:
    """
    Function to extrapolate the end of the reference path in order to avoid CCosy errors and/or invalid trajectory
    samples when the reference path is shorter than the planning horizon.
    :param reference_path: original reference path
    :param resample_step: interval for resampling
    :return extrapolated reference path
    """
    p = np.poly1d(np.polyfit(reference_path[-2:, 0], reference_path[-2:, 1], 1))
    x = 2.3*reference_path[-1, 0] - reference_path[-2, 0]
    new_polyline = np.concatenate((reference_path, np.array([[x, p(x)]])), axis=0)
    return resample_polyline(new_polyline, step=resample_step)


def preprocess_ref_path(ref_path: np.ndarray, resample_step: float = 1.0, max_curv_desired: float = 0.01):
    """
    Function to preprocess the reference path for maximum curvature and sampling distance
    """
    ref_path_preprocessed = deepcopy(ref_path)
    max_curv = max_curv_desired + 0.2
    while max_curv > max_curv_desired:
        ref_path_preprocessed = np.array(chaikins_corner_cutting(ref_path_preprocessed))
        ref_path_preprocessed = resample_polyline(ref_path_preprocessed, resample_step)
        abs_curv = compute_curvature_from_polyline(ref_path_preprocessed)
        max_curv = max(abs_curv)
    return ref_path_preprocessed


# TODO use wrapper class of CCosy in commonroad_dc instead
class CoordinateSystem:

    def __init__(self, reference: np.ndarray = None, ccosy: CurvilinearCoordinateSystem = None):
        if ccosy is None:
            assert reference is not None, '<CoordinateSystem>: Please provide a reference path OR a ' \
                                          'CurvilinearCoordinateSystem object.'
            # set reference and create ccosy from given reference

            # remove duplicated vertices in reference path
            _, idx = np.unique(reference, axis=0, return_index=True)
            reference = reference[np.sort(idx)]

<<<<<<< HEAD
            smoothing_scipy_splines = True
            if smoothing_scipy_splines:
                # print("Smoothing via spline interpolation...")
                tck, u = splprep(reference.T, u=None, k=3, s=0.0)
                u_new = np.linspace(u.min(), u.max(), 200)
                x_new, y_new = splev(u_new, tck, der=0)
                ref_path = np.array([x_new, y_new]).transpose()
                reference = resample_polyline(ref_path, 1)
            # remove duplicated vertices in reference path
            _, idx = np.unique(reference, axis=0, return_index=True)
            reference = reference[np.sort(idx)]

=======
            smoothing_factor = 10
            tt = np.linspace(0, 1, len(reference[:, 0]))
            bs_x = UnivariateSpline(x=tt, y=reference[:, 0], s=smoothing_factor)
            bs_y = UnivariateSpline(x=tt, y=reference[:, 1], s=smoothing_factor)

            x_smooth = bs_x(tt)
            y_smooth = bs_y(tt)
            reference = np.column_stack((x_smooth, y_smooth))
>>>>>>> 58af54b1
            self.reference = reference
        else:
            assert ccosy is not None, '<CoordinateSystem>: Please provide a reference path OR a ' \
                                          'CurvilinearCoordinateSystem object.'
            # set ccosy and use reference from given ccosy
            self.ccosy = ccosy

        # initialize reference state vectors
        self._ref_pos = compute_pathlength_from_polyline(self.reference)
        self._ref_curv = compute_curvature_from_polyline(self.reference)
        self._ref_theta = np.unwrap(compute_orientation_from_polyline(self.reference))
        self._ref_curv_d = np.gradient(self._ref_curv, self._ref_pos)
        self._ref_curv_dd = np.gradient(self._ref_curv_d, self._ref_pos)

    @property
    def reference(self) -> np.ndarray:
        """returns reference path used by CCosy due to slight modifications within the CCosy module"""
        return self._reference

    @property
    def ref_cruv_dd(self) -> np.ndarray:
        """change of curvature rate along reference path"""
        return self._ref_curv_dd

    @reference.setter
    def reference(self, reference):
        """set reference path and creates Curvilinear Coordinate System from given reference"""
        self._ccosy = CurvilinearCoordinateSystem(reference)
        self._reference = np.asarray(self.ccosy.reference_path())

    @property
    def ccosy(self) -> CurvilinearCoordinateSystem:
        """return Curvlinear Coordinate System"""
        return self._ccosy

    @ccosy.setter
    def ccosy(self, ccosy: CurvilinearCoordinateSystem):
        """set ccosy and use reference from given ccosy object"""
        self._ccosy = ccosy
        self._reference = np.asarray(self.ccosy.reference_path())

    @property
    def ref_pos(self) -> np.ndarray:
        """position (s-coordinate) along reference path"""
        return self._ref_pos

    @property
    def ref_curv(self) -> np.ndarray:
        """curvature along reference path"""
        return self._ref_curv

    @property
    def ref_curv_d(self) -> np.ndarray:
        """curvature rate along reference path"""
        return self._ref_curv_d

    @property
    def ref_theta(self) -> np.ndarray:
        """orientation along reference path"""
        return self._ref_theta

    def convert_to_cartesian_coords(self, s: float, d: float) -> np.ndarray:
        """convert curvilinear (s,d) point to Cartesian (x,y) point"""
        try:
            cartesian_coords = self._ccosy.convert_to_cartesian_coords(s, d)
        except:
            cartesian_coords = None

        return cartesian_coords

    def convert_to_curvilinear_coords(self, x: float, y: float) -> np.ndarray:
        """convert Cartesian (x,y) point to curviinear (s,d) point"""
        return self._ccosy.convert_to_curvilinear_coords(x, y)

    def plot_reference_states(self):
        from matplotlib import pyplot as plt

        plt.figure(figsize=(7, 7.5))
        plt.suptitle("Reference path states")

        # orientation theta
        plt.subplot(3, 1, 1)
        plt.plot(self.ref_pos, self.ref_theta, color="k")
        plt.xlabel("s")
        plt.ylabel("theta_ref")

        # curvature kappa
        plt.subplot(3, 1, 2)
        plt.plot(self.ref_pos, self.ref_curv, color="k")
        plt.xlabel("s")
        plt.ylabel("kappa_ref")

        # curvature rate kappa_dot
        plt.subplot(3, 1, 3)
        plt.plot(self.ref_pos, self.ref_curv_d, color="k")
        plt.xlabel("s")
        plt.ylabel("kappa_dot_ref")
        plt.tight_layout()
        plt.show()<|MERGE_RESOLUTION|>--- conflicted
+++ resolved
@@ -79,20 +79,6 @@
             _, idx = np.unique(reference, axis=0, return_index=True)
             reference = reference[np.sort(idx)]
 
-<<<<<<< HEAD
-            smoothing_scipy_splines = True
-            if smoothing_scipy_splines:
-                # print("Smoothing via spline interpolation...")
-                tck, u = splprep(reference.T, u=None, k=3, s=0.0)
-                u_new = np.linspace(u.min(), u.max(), 200)
-                x_new, y_new = splev(u_new, tck, der=0)
-                ref_path = np.array([x_new, y_new]).transpose()
-                reference = resample_polyline(ref_path, 1)
-            # remove duplicated vertices in reference path
-            _, idx = np.unique(reference, axis=0, return_index=True)
-            reference = reference[np.sort(idx)]
-
-=======
             smoothing_factor = 10
             tt = np.linspace(0, 1, len(reference[:, 0]))
             bs_x = UnivariateSpline(x=tt, y=reference[:, 0], s=smoothing_factor)
@@ -101,7 +87,6 @@
             x_smooth = bs_x(tt)
             y_smooth = bs_y(tt)
             reference = np.column_stack((x_smooth, y_smooth))
->>>>>>> 58af54b1
             self.reference = reference
         else:
             assert ccosy is not None, '<CoordinateSystem>: Please provide a reference path OR a ' \
