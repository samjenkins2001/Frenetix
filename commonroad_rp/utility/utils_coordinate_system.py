__author__ = "Gerald Würsching, Christian Pek"
__copyright__ = "TUM Cyber-Physical Systems Group"
__credits__ = ["BMW Group CAR@TUM, interACT"]
__version__ = "0.1"
__maintainer__ = "Gerald Würsching"
__email__ = "commonroad@lists.lrz.de"
__status__ = "Alpha"

from copy import deepcopy
import numpy as np
from scipy.interpolate import UnivariateSpline, splprep, splev
import matplotlib.pyplot as plt
from commonroad_dc.pycrccosy import CurvilinearCoordinateSystem
from commonroad_dc.geometry.util import compute_pathlength_from_polyline,compute_curvature_from_polyline, \
    compute_orientation_from_polyline, resample_polyline, chaikins_corner_cutting

from commonroad.common.util import make_valid_orientation


def smooth_ref_path(reference: np.ndarray):
    _, idx = np.unique(reference, axis=0, return_index=True)
    reference = reference[np.sort(idx)]

<<<<<<< HEAD
    smoothing_factor = 10
    tt = np.linspace(0, 1, len(reference[:, 0]))
    bs_x = UnivariateSpline(x=tt, y=reference[:, 0], s=smoothing_factor)
    bs_y = UnivariateSpline(x=tt, y=reference[:, 1], s=smoothing_factor)
    x_smooth = bs_x(tt)
    y_smooth = bs_y(tt)
    reference = np.column_stack((x_smooth, y_smooth))
=======
    # smoothing_factor = 10
    # tt = np.linspace(0, 1, len(reference[:, 0]))
    # bs_x = UnivariateSpline(x=tt, y=reference[:, 0], s=smoothing_factor)
    # bs_y = UnivariateSpline(x=tt, y=reference[:, 1], s=smoothing_factor)
    # x_smooth = bs_x(tt)
    # y_smooth = bs_y(tt)
    # reference = np.column_stack((x_smooth, y_smooth))

    tck, u = splprep(reference.T, u=None, k=3, s=0.3)
    u_new = np.linspace(u.min(), u.max(), 300)
    x_new, y_new = splev(u_new, tck, der=0)
    ref_path = np.array([x_new, y_new]).transpose()
    reference = resample_polyline(ref_path, 1)

    # remove duplicated vertices in reference path
    _, idx = np.unique(reference, axis=0, return_index=True)
    reference = reference[np.sort(idx)]

>>>>>>> 5796d434
    return reference


def interpolate_angle(x: float, x1: float, x2: float, y1: float, y2: float) -> float:
    """
    Interpolates an angle value between two angles according to the miminal value of the absolute difference
    :param x: value of other dimension to interpolate
    :param x1: lower bound of the other dimension
    :param x2: upper bound of the other dimension
    :param y1: lower bound of angle to interpolate
    :param y2: upper bound of angle to interpolate
    :return: interpolated angular value (in rad)
    """
    def absmin(x):
        return x[np.argmin(np.abs(x))]

    delta = y2 - y1
    # delta_2pi_minus = delta - 2 * np.pi
    # delta_2pi_plus = delta + 2 * np.pi
    # delta = absmin(np.array([delta, delta_2pi_minus, delta_2pi_plus]))

    return make_valid_orientation(delta * (x - x1) / (x2 - x1) + y1)


def extrapolate_ref_path(reference_path: np.ndarray, resample_step: float = 2.0) -> np.ndarray:
    """
    Function to extrapolate the end of the reference path in order to avoid CCosy errors and/or invalid trajectory
    samples when the reference path is shorter than the planning horizon.
    :param reference_path: original reference path
    :param resample_step: interval for resampling
    :return extrapolated reference path
    """
    p = np.poly1d(np.polyfit(reference_path[-2:, 0], reference_path[-2:, 1], 1))
    x = 2.3*reference_path[-1, 0] - reference_path[-2, 0]
    new_polyline = np.concatenate((reference_path, np.array([[x, p(x)]])), axis=0)
    return resample_polyline(new_polyline, step=resample_step)


def preprocess_ref_path(ref_path: np.ndarray, resample_step: float = 1.0, max_curv_desired: float = 0.01):
    """
    Function to preprocess the reference path for maximum curvature and sampling distance
    """
    ref_path_preprocessed = deepcopy(ref_path)
    max_curv = max_curv_desired + 0.2
    while max_curv > max_curv_desired:
        ref_path_preprocessed = np.array(chaikins_corner_cutting(ref_path_preprocessed))
        ref_path_preprocessed = resample_polyline(ref_path_preprocessed, resample_step)
        abs_curv = compute_curvature_from_polyline(ref_path_preprocessed)
        max_curv = max(abs_curv)
    return ref_path_preprocessed


# TODO use wrapper class of CCosy in commonroad_dc instead
class CoordinateSystem:

    def __init__(self, reference: np.ndarray = None, ccosy: CurvilinearCoordinateSystem = None):
        if ccosy is None:
            assert reference is not None, '<CoordinateSystem>: Please provide a reference path OR a ' \
                                          'CurvilinearCoordinateSystem object.'
            # set reference and create ccosy from given reference

<<<<<<< HEAD
            # remove duplicated vertices in reference path
            self.reference = reference
=======
            self.reference = smooth_ref_path(reference)
>>>>>>> 5796d434
        else:
            assert ccosy is not None, '<CoordinateSystem>: Please provide a reference path OR a ' \
                                          'CurvilinearCoordinateSystem object.'
            # set ccosy and use reference from given ccosy
            self.ccosy = ccosy

        # initialize reference state vectors
        self._ref_pos = compute_pathlength_from_polyline(self.reference)
        self._ref_curv = compute_curvature_from_polyline(self.reference)
        self._ref_theta = np.unwrap(compute_orientation_from_polyline(self.reference))
        self._ref_curv_d = np.gradient(self._ref_curv, self._ref_pos)
        self._ref_curv_dd = np.gradient(self._ref_curv_d, self._ref_pos)
        # plt.clf()
        # plt.plot(self._ref_pos[50:-50], self._ref_curv_d[50:-50])
        # plt.savefig('curv_window.png')

    @property
    def reference(self) -> np.ndarray:
        """returns reference path used by CCosy due to slight modifications within the CCosy module"""
        return self._reference

    @property
    def ref_cruv_dd(self) -> np.ndarray:
        """change of curvature rate along reference path"""
        return self._ref_curv_dd

    @reference.setter
    def reference(self, reference):
        """set reference path and creates Curvilinear Coordinate System from given reference"""
        self._ccosy = CurvilinearCoordinateSystem(reference)
        self._reference = np.asarray(self.ccosy.reference_path())

    @property
    def ccosy(self) -> CurvilinearCoordinateSystem:
        """return Curvlinear Coordinate System"""
        return self._ccosy

    @ccosy.setter
    def ccosy(self, ccosy: CurvilinearCoordinateSystem):
        """set ccosy and use reference from given ccosy object"""
        self._ccosy = ccosy
        self._reference = np.asarray(self.ccosy.reference_path())

    @property
    def ref_pos(self) -> np.ndarray:
        """position (s-coordinate) along reference path"""
        return self._ref_pos

    @property
    def ref_curv(self) -> np.ndarray:
        """curvature along reference path"""
        return self._ref_curv

    @property
    def ref_curv_d(self) -> np.ndarray:
        """curvature rate along reference path"""
        return self._ref_curv_d

    @property
    def ref_theta(self) -> np.ndarray:
        """orientation along reference path"""
        return self._ref_theta

    def convert_to_cartesian_coords(self, s: float, d: float) -> np.ndarray:
        """convert curvilinear (s,d) point to Cartesian (x,y) point"""
        try:
            cartesian_coords = self._ccosy.convert_to_cartesian_coords(s, d)
        except:
            cartesian_coords = None

        return cartesian_coords

    def convert_to_curvilinear_coords(self, x: float, y: float) -> np.ndarray:
        """convert Cartesian (x,y) point to curviinear (s,d) point"""
        return self._ccosy.convert_to_curvilinear_coords(x, y)

    def plot_reference_states(self):
        from matplotlib import pyplot as plt

        plt.figure(figsize=(7, 7.5))
        plt.suptitle("Reference path states")

        # orientation theta
        plt.subplot(3, 1, 1)
        plt.plot(self.ref_pos, self.ref_theta, color="k")
        plt.xlabel("s")
        plt.ylabel("theta_ref")

        # curvature kappa
        plt.subplot(3, 1, 2)
        plt.plot(self.ref_pos, self.ref_curv, color="k")
        plt.xlabel("s")
        plt.ylabel("kappa_ref")

        # curvature rate kappa_dot
        plt.subplot(3, 1, 3)
        plt.plot(self.ref_pos, self.ref_curv_d, color="k")
        plt.xlabel("s")
        plt.ylabel("kappa_dot_ref")
        plt.tight_layout()
        plt.show()<|MERGE_RESOLUTION|>--- conflicted
+++ resolved
@@ -21,15 +21,6 @@
     _, idx = np.unique(reference, axis=0, return_index=True)
     reference = reference[np.sort(idx)]
 
-<<<<<<< HEAD
-    smoothing_factor = 10
-    tt = np.linspace(0, 1, len(reference[:, 0]))
-    bs_x = UnivariateSpline(x=tt, y=reference[:, 0], s=smoothing_factor)
-    bs_y = UnivariateSpline(x=tt, y=reference[:, 1], s=smoothing_factor)
-    x_smooth = bs_x(tt)
-    y_smooth = bs_y(tt)
-    reference = np.column_stack((x_smooth, y_smooth))
-=======
     # smoothing_factor = 10
     # tt = np.linspace(0, 1, len(reference[:, 0]))
     # bs_x = UnivariateSpline(x=tt, y=reference[:, 0], s=smoothing_factor)
@@ -48,7 +39,6 @@
     _, idx = np.unique(reference, axis=0, return_index=True)
     reference = reference[np.sort(idx)]
 
->>>>>>> 5796d434
     return reference
 
 
@@ -110,12 +100,7 @@
                                           'CurvilinearCoordinateSystem object.'
             # set reference and create ccosy from given reference
 
-<<<<<<< HEAD
-            # remove duplicated vertices in reference path
-            self.reference = reference
-=======
             self.reference = smooth_ref_path(reference)
->>>>>>> 5796d434
         else:
             assert ccosy is not None, '<CoordinateSystem>: Please provide a reference path OR a ' \
                                           'CurvilinearCoordinateSystem object.'
