--- conflicted
+++ resolved
@@ -29,10 +29,6 @@
 from commonroad_dc import pycrcc
 
 # commonroad-rp
-<<<<<<< HEAD
-from frenetPlannerHelper import TrajectorySample
-=======
->>>>>>> 5796d434
 from cr_scenario_handler.utils.configuration import Configuration
 
 
@@ -165,14 +161,8 @@
     if traj_set is not None:
         for i in range(0, len(traj_set), step):
             color = 'blue'
-<<<<<<< HEAD
-            horizon = traj_set[i].sampling_parameters[1]-traj_set[i].sampling_parameters[0]
-            plt.plot(traj_set[i].cartesian.x[0:int(horizon*10)],
-                     traj_set[i].cartesian.y[0:int(horizon*10)],
-=======
             plt.plot(traj_set[i].cartesian.x,
                      traj_set[i].cartesian.y,
->>>>>>> 5796d434
                      color=color, zorder=20, linewidth=0.2, alpha=1.0)
 
     # visualize predictions
