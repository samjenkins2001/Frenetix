__author__ = "Gerald Würsching"
__copyright__ = "TUM Cyber-Physical Systems Group"
__version__ = "0.5"
__maintainer__ = "Gerald Würsching"
__email__ = "commonroad@lists.lrz.de"
__status__ = "Beta"


# standard imports
from typing import List, Union
import os

# third party
import matplotlib
import matplotlib.pyplot as plt
from matplotlib.colors import LinearSegmentedColormap
import numpy as np
import imageio.v3 as iio

# commonroad-io
from commonroad.scenario.scenario import Scenario
from commonroad.scenario.obstacle import DynamicObstacle
from commonroad.scenario.state import CustomState
from commonroad.planning.planning_problem import PlanningProblem
from commonroad.visualization.mp_renderer import MPRenderer, DynamicObstacleParams, ShapeParams, StaticObstacleParams
from commonroad.geometry.shape import Rectangle
from commonroad.visualization.draw_params import MPDrawParams

# commonroad_dc
from commonroad_dc import pycrcc

# commonroad-rp
from commonroad_rp.trajectories import TrajectorySample
from commonroad_rp.configuration import Configuration


"""Visualization functions for the frenét planner."""
from commonroad_prediction.visualization import draw_uncertain_predictions as draw_uncertain_predictions_lb
from prediction.utils.visualization import draw_uncertain_predictions as draw_uncertain_predictions_wale

colors =      ["#e3af22", "#d6e322", "#96e322", "#55e322", "#22e32f",
               "#22e36f", "#22e3af", "#22d6e3", "#2296e3", "#2255e3",
               "#2f22e3", "#6f22e3", "#af22e3", "#e322d6", "#e32296"]
darkcolors =  ["#9c0d00", "#8f9c00", "#5b9c00", "#279c00", "#009c0d",
               "#009c41", "#009c75", "#008f9c", "#005b9c", "#00279c",
               "#0d009c", "#41009c", "#75009c", "#9c008f", "#9c005b"]
lightcolors = ["#ffd569", "#f8ff69", "#c6ff69", "#94ff69", "#69ff70",
               "#69ffa3", "#69ffd5", "#69f8ff", "#69c6ff", "#6993ff",
               "#7069ff", "#a369ff", "#d569ff", "#ff69f8", "#ff69c5"]


def visualize_scenario_and_pp(scenario: Scenario, planning_problem: PlanningProblem, cosy=None):
    """Visualizes scenario, planning problem and (optionally) the reference path"""
    plot_limits = None
    ref_path = None
    if cosy is not None:
        ref_path = cosy.reference
        x_min = np.min(ref_path[:, 0]) - 50
        x_max = np.max(ref_path[:, 0]) + 50
        y_min = np.min(ref_path[:, 1]) - 50
        y_max = np.max(ref_path[:, 1]) + 50
        plot_limits = [x_min, x_max, y_min, y_max]

    rnd = MPRenderer(figsize=(20, 10), plot_limits=plot_limits)
    rnd.draw_params.time_begin = 0
    scenario.draw(rnd)
    planning_problem.draw(rnd)
    rnd.render()
    if ref_path is not None:
        rnd.ax.plot(ref_path[:, 0], ref_path[:, 1], color='g', marker='.', markersize=1, zorder=19,
                    linewidth=0.8, label='reference path')
        proj_domain_border = np.array(cosy.ccosy.projection_domain())
        rnd.ax.plot(proj_domain_border[:, 0], proj_domain_border[:, 1], color="orange", linewidth=0.8)
    plt.show(block=True)


def visualize_collision_checker(scenario: Scenario, cc: pycrcc.CollisionChecker):
    """
    Visualizes the collision checker, i.e., all collision objects and, if applicable, the road boundary.
    :param scenario CommonRoad scenario object
    :param cc pycrcc.CollisionChecker object
    """
    rnd = MPRenderer(figsize=(20, 10))
    scenario.lanelet_network.draw(rnd)
    cc.draw(rnd)
    rnd.render(show=True)


def visualize_planner_at_timestep(scenario: Scenario, planning_problem: PlanningProblem, ego: DynamicObstacle,
                                  timestep: int, config: Configuration, log_path: str,
                                  traj_set: List[TrajectorySample] = None, ref_path: np.ndarray = None,
                                  rnd: MPRenderer = None, predictions: dict = None, plot_window: int = None,
                                  visible_area=None, cluster=None, occlusion_map=None):
    """
    Function to visualize planning result from the reactive planner for a given time step
    :param scenario: CommonRoad scenario object
    :param planning_problem CommonRoad Planning problem object
    :param ego: Ego vehicle as CommonRoad DynamicObstacle object
    :param pos: positions of planned trajectory [(nx2) np.ndarray]
    :param timestep: current time step of scenario to plot
    :param config: Configuration object for plot/save settings
    :param traj_set: List of sampled trajectories (optional)
    :param ref_path: Reference path for planner as polyline [(nx2) np.ndarray] (optional)
    :param rnd: MPRenderer object (optional: if none is passed, the function creates a new renderer object; otherwise it
    will visualize on the existing object)
    :param save_path: Path to save plot as .png (optional)
    """
    # create renderer object (if no existing renderer is passed)
    if rnd is None:
        if plot_window > 0:
            rnd = MPRenderer(plot_limits=[-plot_window + ego.initial_state.position[0],
                                          plot_window + ego.initial_state.position[0],
                                          -plot_window + ego.initial_state.position[1],
                                          plot_window + ego.initial_state.position[1]], figsize=(10, 10))
        else:
            rnd = MPRenderer(figsize=(20, 10))

    # set ego vehicle draw params
    ego_params = DynamicObstacleParams()
    ego_params.time_begin = timestep
    ego_params.draw_icon = config.debug.draw_icons
    ego_params.show_label = True
    ego_params.vehicle_shape.occupancy.shape.facecolor = "#E37222"
    ego_params.vehicle_shape.occupancy.shape.edgecolor = "#9C4100"
    ego_params.vehicle_shape.occupancy.shape.zorder = 50
    ego_params.vehicle_shape.occupancy.shape.opacity = 1

    obs_params = MPDrawParams()
    obs_params.dynamic_obstacle.time_begin = timestep
    obs_params.dynamic_obstacle.draw_icon = config.debug.draw_icons
    obs_params.dynamic_obstacle.show_label = True
    obs_params.dynamic_obstacle.vehicle_shape.occupancy.shape.facecolor = "#E37222"
    obs_params.dynamic_obstacle.vehicle_shape.occupancy.shape.edgecolor = "#003359"

    obs_params.static_obstacle.show_label = True
    obs_params.static_obstacle.occupancy.shape.facecolor = "#a30000"
    obs_params.static_obstacle.occupancy.shape.edgecolor = "#756f61"

    # visualize scenario, planning problem, ego vehicle
    scenario.draw(rnd, draw_params=obs_params)
    planning_problem.draw(rnd)
    ego.draw(rnd, draw_params=ego_params)

    rnd.render()

    # visualize optimal trajectory
    pos = np.asarray([state.position for state in ego.prediction.trajectory.state_list])
    rnd.ax.plot(pos[:, 0], pos[:, 1], color='k', marker='x', markersize=1.5, zorder=21, linewidth=2,
                 label='optimal trajectory')

    # draw visible sensor area
    if visible_area is not None:
        if visible_area.geom_type == "MultiPolygon":
            for geom in visible_area.geoms:
                rnd.ax.fill(*geom.exterior.xy, "g", alpha=0.2, zorder=10)
        elif visible_area.geom_type == "Polygon":
            rnd.ax.fill(*visible_area.exterior.xy, "g", alpha=0.2, zorder=10)
        else:
            for obj in visible_area.geoms:
                if obj.geom_type == "Polygon":
                    rnd.ax.fill(*obj.exterior.xy, "g", alpha=0.2, zorder=10)

    # draw occlusion map - first version
    if occlusion_map is not None:
        cmap = LinearSegmentedColormap.from_list('rg', ["r", "y", "g"], N=10)
        scatter = rnd.ax.scatter(occlusion_map[:, 1], occlusion_map[:, 2], c=occlusion_map[:, 4], cmap=cmap, zorder=25, s=5)
        handles, labels = scatter.legend_elements(prop="colors", alpha=0.6)
        rnd.ax.legend(handles, labels, loc="upper right", title="Occlusion")


    # visualize sampled trajectory bundle
    step = 1  # draw every trajectory (step=2 would draw every second trajectory)
    if traj_set is not None:
        for i in range(0, len(traj_set), step):
            color = 'blue'
            plt.plot(traj_set[i].cartesian.x[:traj_set[i]._actual_traj_length],
                     traj_set[i].cartesian.y[:traj_set[i]._actual_traj_length],
                     color=color, zorder=20, linewidth=0.2, alpha=1.0)

    # visualize predictions
    if predictions is not None:
        if config.prediction.mode == "lanebased":
            draw_uncertain_predictions_lb(predictions, rnd.ax)
        elif config.prediction.mode == "walenet":
            draw_uncertain_predictions_wale(predictions, rnd.ax)

    # visualize reference path
    if ref_path is not None:
        rnd.ax.plot(ref_path[:, 0], ref_path[:, 1], color='g', marker='.', markersize=1, zorder=19, linewidth=0.8,
                    label='reference path')

    if cluster is not None:
        rnd.ax.text(traj_set[0].cartesian.x[0]+(plot_window + 5),
                    traj_set[0].cartesian.y[0]+(plot_window + 5), str(cluster), fontsize=40)

    # save as .png file
    if config.debug.save_plots:
        plot_dir = os.path.join(log_path, "plots")
        os.makedirs(plot_dir, exist_ok=True)
        if config.debug.gif:
            plt.savefig(f"{plot_dir}/{scenario.scenario_id}_{timestep}.png", format='png', dpi=300)
        else:
            plt.savefig(f"{plot_dir}/{scenario.scenario_id}_{timestep}.svg", format='svg')

    # show plot
    if config.debug.show_plots:
        matplotlib.use("TkAgg")
        plt.pause(0.0001)


def visualize_multiagent_at_timestep(scenario: Scenario, planning_problem_list: List[PlanningProblem],
                                     agent_list: List[DynamicObstacle], timestep: int,
                                     config: Configuration, log_path: str,
                                     traj_set_list: List[List[TrajectorySample]] = None,
                                     ref_path_list: List[np.ndarray] = None,
                                     predictions: dict = None, rnd: MPRenderer = None,
                                     plot_window: int = None):
    """
    Function to visualize planning result from the reactive planner for a given time step
    for all agents in a multiagent simulation.

    :param scenario: CommonRoad scenario object containing no dummy obstacles
    :param planning_problem_list: Planning problems of all agents
    :param agent_list: Dummy obstacles for all agents. Assumed to include the recorded path in the trajectory
    :param timestep: Time step of the scenario to plot
    :param config: Configuration object for plot/save settings
    :param log_path: Path to save the plot to (optional, depending on the config)
    :param traj_set_list: List of lists of sampled trajectories for each agent (optional)
    :param ref_path_list: Reference paths for every planner as polyline [(nx2) np.ndarray] (optional)
    :param predictions: Dictionary of all predictions (optional)
    :param rnd: MPRenderer object (optional: if none is passed, the function creates a new renderer object;
                otherwise it will visualize on the existing object)
    :param plot_window: Size of the margin of the plot, or minimum distance between the
                        plot border and all agents (optional)
    """

    # create renderer object (if no existing renderer is passed)
    if rnd is None:
        rnd = MPRenderer(figsize=(20, 10))

    if plot_window is not None:
        # focus on window around all agents
        left = None
        right = None
        top = None
        bottom = None
        for agent in agent_list:
            if left is None or agent.initial_state.position[0] < left:
                left = agent.initial_state.position[0]
            if right is None or agent.initial_state.position[0] > right:
                right = agent.initial_state.position[0]

            if bottom is None or agent.initial_state.position[1] < bottom:
                bottom = agent.initial_state.position[1]
            if top is None or agent.initial_state.position[1] > top:
                top = agent.initial_state.position[1]

        rnd.plot_limits = [-plot_window + left,
                           plot_window + right,
                           -plot_window + bottom,
                           plot_window + top]

    # Set obstacle parameters
    obs_params = MPDrawParams()
    obs_params.dynamic_obstacle.time_begin = timestep
    obs_params.dynamic_obstacle.draw_icon = config.debug.draw_icons
    obs_params.dynamic_obstacle.vehicle_shape.occupancy.shape.facecolor = "#E37222"
    obs_params.dynamic_obstacle.vehicle_shape.occupancy.shape.edgecolor = "#003359"

    obs_params.static_obstacle.occupancy.shape.facecolor = "#a30000"
    obs_params.static_obstacle.occupancy.shape.edgecolor = "#756f61"

    # visualize scenario
    scenario.draw(rnd, draw_params=obs_params)

    # Visualize agents and planning problems
    for i in range(len(agent_list)):

        # set ego vehicle draw params
        ego_params = DynamicObstacleParams()
        ego_params.time_begin = timestep
        ego_params.draw_icon = config.debug.draw_icons
        ego_params.vehicle_shape.occupancy.shape.facecolor = \
            colors[agent_list[i].obstacle_id % len(colors)]
        ego_params.vehicle_shape.occupancy.shape.edgecolor = \
            darkcolors[agent_list[i].obstacle_id % len(darkcolors)]
        ego_params.vehicle_shape.occupancy.shape.zorder = 50
        ego_params.vehicle_shape.occupancy.shape.opacity = 1

        # Visualize planning problem and agent
        planning_problem_list[i].draw(rnd)
        agent_list[i].draw(rnd, draw_params=ego_params)

    rnd.render()

    # Visualize trajectories and paths
    for i in range(len(agent_list)):

        # visualize optimal trajectory
        pos = np.asarray([state.position for state in agent_list[i].prediction.trajectory.state_list])
        rnd.ax.plot(pos[:, 0], pos[:, 1], color=darkcolors[agent_list[i].obstacle_id % len(darkcolors)],
                    marker='x', markersize=1.5, zorder=21, linewidth=2, label='optimal trajectory')

        # visualize sampled trajectory bundle
        step = 1  # draw every trajectory (step=2 would draw every second trajectory)
        if traj_set_list is not None:
            for j in range(0, len(traj_set_list[i]), step):
                plt.plot(traj_set_list[i][j].cartesian.x[:traj_set_list[i][j]._actual_traj_length],
                         traj_set_list[i][j].cartesian.y[:traj_set_list[i][j]._actual_traj_length],
                         color=lightcolors[agent_list[i].obstacle_id % len(lightcolors)], zorder=20,
                         linewidth=0.2, alpha=1.0)

        # visualize reference path
        if ref_path_list is not None:
            rnd.ax.plot(ref_path_list[i][:, 0], ref_path_list[i][:, 1],
                        color=colors[agent_list[i].obstacle_id % len(colors)],
                        marker='.', markersize=1, zorder=19, linewidth=0.8, label='reference path')

    # visualize predictions
    if predictions is not None:
        if config.prediction.mode == "lanebased":
            draw_uncertain_predictions_lb(predictions, rnd.ax)
        elif config.prediction.mode == "walenet":
            draw_uncertain_predictions_wale(predictions, rnd.ax)

    # save as .png file
    if config.debug.save_plots:
        plot_dir = os.path.join(log_path, "plots")
        os.makedirs(plot_dir, exist_ok=True)
        if config.debug.gif:
            plt.savefig(f"{plot_dir}/{scenario.scenario_id}_{timestep}.png", format='png', dpi=300)
        else:
            plt.savefig(f"{plot_dir}/{scenario.scenario_id}_{timestep}.svg", format='svg')

    # show plot
    if config.debug.show_plots:
        matplotlib.use("TkAgg")
        plt.pause(0.0001)


def plot_final_trajectory(scenario: Scenario, planning_problem: PlanningProblem, state_list: List[CustomState],
                          config: Configuration, log_path: str, ref_path: np.ndarray = None):
    """
    Function plots occupancies for a given CommonRoad trajectory (of the ego vehicle)
    :param scenario: CommonRoad scenario object
    :param planning_problem CommonRoad Planning problem object
    :param state_list: List of trajectory States
    :param config: Configuration object for plot/save settings
    :param ref_path: Reference path as [(nx2) np.ndarray] (optional)
    :param save_path: Path to save plot as .png (optional)
    """
    # create renderer object (if no existing renderer is passed)
    rnd = MPRenderer(figsize=(20, 10))

    # set renderer draw params
    rnd.draw_params.time_begin = 0
    rnd.draw_params.planning_problem.initial_state.state.draw_arrow = False
    rnd.draw_params.planning_problem.initial_state.state.radius = 0.5

    # set occupancy shape params
    occ_params = ShapeParams()
    occ_params.facecolor = '#E37222'
    occ_params.edgecolor = '#9C4100'
    occ_params.opacity = 1.0
    occ_params.zorder = 51

    # visualize scenario
    scenario.draw(rnd)
    # visualize planning problem
    planning_problem.draw(rnd)
    # visualize occupancies of trajectory
    for i in range(len(state_list)):
        state = state_list[i]
        occ_pos = Rectangle(length=config.vehicle.length, width=config.vehicle.width, center=state.position,
                            orientation=state.orientation)
        if i >= 1:
            occ_params.opacity = 0.3
            occ_params.zorder = 50
        occ_pos.draw(rnd, draw_params=occ_params)
    # render scenario and occupancies
    rnd.render()

    # visualize trajectory
    pos = np.asarray([state.position for state in state_list])
    rnd.ax.plot(pos[:, 0], pos[:, 1], color='k', marker='x', markersize=3.0, markeredgewidth=0.4, zorder=21,
                linewidth=0.8)

    # visualize reference path
    if ref_path is not None:
        rnd.ax.plot(ref_path[:, 0], ref_path[:, 1], color='g', marker='.', markersize=1, zorder=19, linewidth=0.8,
                    label='reference path')

    # save as .png file
    if config.debug.save_plots:
        plot_dir = os.path.join(log_path, "plots")
        os.makedirs(plot_dir, exist_ok=True)
        plt.savefig(f"{plot_dir}/{scenario.scenario_id}_final_trajectory.svg", format='svg',
                    bbox_inches='tight')

    # show plot
    if config.debug.show_plots:
        matplotlib.use("TkAgg")
        # plt.show(block=False)
        # plt.pause(0.0001)


def make_gif(config: Configuration, scenario: Scenario, time_steps: Union[range, List[int]], log_path: str, duration: float = 0.1):
    """
    Function to create from single images of planning results at each time step
    Images are saved in output path specified in config.general.path_output
    :param config Configuration object
    :param scenario CommonRoad scenario object
    :param time_steps list or range of time steps to create the GIF
    :param duration
    """
    if not config.debug.save_plots:
        # only create GIF when saving of plots is enabled
        print("...GIF not created: Enable config.debug.save_plots to generate GIF.")
        pass
    else:
        print("...Generating GIF")
        images = []
        filenames = []

        # directory, where single images are outputted (see visualize_planner_at_timestep())
        path_images = os.path.join(log_path, "plots")

        for step in time_steps:
            im_path = os.path.join(path_images, str(scenario.scenario_id) + "_{}.png".format(step))
            filenames.append(im_path)

        for filename in filenames:
            images.append(iio.imread(filename))

<<<<<<< HEAD
        imageio.mimsave(os.path.join(log_path, str(scenario.scenario_id) + ".gif"),
=======
        iio.imwrite(os.path.join(log_path, str(scenario.scenario_id) + ".gif"),
>>>>>>> c20c6661
                        images, duration=duration)<|MERGE_RESOLUTION|>--- conflicted
+++ resolved
@@ -264,9 +264,11 @@
     obs_params = MPDrawParams()
     obs_params.dynamic_obstacle.time_begin = timestep
     obs_params.dynamic_obstacle.draw_icon = config.debug.draw_icons
+    obs_params.dynamic_obstacle.show_label = True
     obs_params.dynamic_obstacle.vehicle_shape.occupancy.shape.facecolor = "#E37222"
     obs_params.dynamic_obstacle.vehicle_shape.occupancy.shape.edgecolor = "#003359"
 
+    obs_params.static_obstacle.show_label = True
     obs_params.static_obstacle.occupancy.shape.facecolor = "#a30000"
     obs_params.static_obstacle.occupancy.shape.edgecolor = "#756f61"
 
@@ -280,6 +282,7 @@
         ego_params = DynamicObstacleParams()
         ego_params.time_begin = timestep
         ego_params.draw_icon = config.debug.draw_icons
+        ego_params.show_label = True
         ego_params.vehicle_shape.occupancy.shape.facecolor = \
             colors[agent_list[i].obstacle_id % len(colors)]
         ego_params.vehicle_shape.occupancy.shape.edgecolor = \
@@ -432,9 +435,5 @@
         for filename in filenames:
             images.append(iio.imread(filename))
 
-<<<<<<< HEAD
-        imageio.mimsave(os.path.join(log_path, str(scenario.scenario_id) + ".gif"),
-=======
         iio.imwrite(os.path.join(log_path, str(scenario.scenario_id) + ".gif"),
->>>>>>> c20c6661
                         images, duration=duration)