import os
import sys
import numpy as np
import json
from pathlib import Path
<<<<<<< HEAD
from datetime import datetime
import logging
from cr_scenario_handler.utils.configuration import Configuration

from frenetPlannerHelper import TrajectorySample
=======
import logging
from cr_scenario_handler.utils.configuration import Configuration
>>>>>>> 5796d434


class DataLoggingCosts:
    # ----------------------------------------------------------------------------------------------------------
    # CONSTRUCTOR ----------------------------------------------------------------------------------------------
    # ----------------------------------------------------------------------------------------------------------
    def __init__(self, path_logs: str, header_only: bool = False, save_all_traj: bool = False, cost_params: dict = None) -> None:
        """"""

        self.save_all_traj = save_all_traj

        self.header = None
        self.trajectories_header = None
        self.prediction_header = None
        self.collision_header = None

        self.path_logs = path_logs
        self._cost_list_length = None
        self.cost_names_list = None

        log_file_name = "logs.csv"
        prediction_file_name = "predictions.csv"
        collision_file_name = "collision.csv"
        self.trajectories_file_name = "trajectories.csv"

        if header_only:
            return
        self.trajectory_number = 0

        self.__trajectories_log_path = None

        # Create directories
        if not os.path.exists(path_logs):
            os.makedirs(path_logs)
        self.__log_path = os.path.join(path_logs, log_file_name)
        self.__prediction_log_path = os.path.join(
            path_logs, prediction_file_name)
        self.__collision_log_path = os.path.join(
            path_logs, collision_file_name)
        Path(os.path.dirname(self.__log_path)).mkdir(
            parents=True, exist_ok=True)

        self.set_logging_header(cost_params)

    # ----------------------------------------------------------------------------------------------------------
    # CLASS METHODS --------------------------------------------------------------------------------------------
    # ----------------------------------------------------------------------------------------------------------
    def set_logging_header(self, cost_function_names=None):

        cost_names = str()
        if cost_function_names:
            self.cost_names_list = list(cost_function_names.keys())
            self.cost_names_list.sort()
            self._cost_list_length = len(self.cost_names_list)
            for names in self.cost_names_list:
                cost_names += names + "_cost;"

        self.header = (
            "trajectory_number;"
            "calculation_time_s;"
            "x_position_vehicle_m;"
            "y_position_vehicle_m;"
            "optimal_trajectory;"
            "percentage_feasible_traj;"
            "infeasible_kinematics_sum;"
            "inf_kin_acceleration;"
            "inf_kin_negative_s_velocity;"
            "inf_kin_max_s_idx;"
            "inf_kin_negative_v_velocity;"
            "inf_kin_max_curvature;"
            "inf_kin_yaw_rate;"
            "inf_kin_max_curvature_rate;"
            "inf_kin_vehicle_acc;"
            "inf_cartesian_transform;"
            "infeasible_collision;"
            "x_positions_m;"
            "y_positions_m;"
            "theta_orientations_rad;"
            "velocities_mps;"
            "accelerations_mps2;"
            "s_position_m;"
            "d_position_m;"
            "ego_risk;"
            "obst_risk;"
            "costs_cumulative_weighted;"
            +
            cost_names
        )
        self.trajectories_header = (
            "time_step;"
            "trajectory_number;"
            "unique_id;"
            "feasible;"
            "horizon;"
            "dt;"
            "actual_traj_length;"
            "x_positions_m;"
            "y_positions_m;"
            "theta_orientations_rad;"
            "velocities_mps;"
            "accelerations_mps2;"
            "s_position_m;"
            "d_position_m;"
            "costs_cumulative_weighted;"
            +
            cost_names
        )

        self.prediction_header = (
            "trajectory_number;"
            "prediction"
        )

        # write header to logging file
        with open(self.__log_path, "w+") as fh:
            fh.write(self.header)

        with open(self.__prediction_log_path, "w+") as fh:
            fh.write(self.prediction_header)

        if self.save_all_traj:
            self.__trajectories_log_path = os.path.join(
                self.path_logs, self.trajectories_file_name)
            with open(self.__trajectories_log_path, "w+") as fh:
                fh.write(self.trajectories_header)

    def get_headers(self):
        return self.header

<<<<<<< HEAD
    def log(self, trajectory, infeasible_kinematics, infeasible_collision: int, planning_time: float, cluster: int = None,
=======
    def log(self, trajectory, infeasible_kinematics, percentage_kinematics, infeasible_collision: int, planning_time: float,
>>>>>>> 5796d434
            collision: bool = False, ego_vehicle=None):

        new_line = "\n" + str(self.trajectory_number)

        if trajectory is not None:

            cartesian = trajectory.cartesian
            cost_list_names = list(trajectory.costMap.keys())

            # log time
            new_line += ";" + json.dumps(str(planning_time), default=default)

            # Vehicle Occupancy Position
            new_line += ";" + json.dumps(str(ego_vehicle.initial_state.position[0]), default=default)
            new_line += ";" + json.dumps(str(ego_vehicle.initial_state.position[1]), default=default)

            # optimaltrajectory available
            new_line += ";True"
            # log infeasible
            new_line += ";" + json.dumps(str(percentage_kinematics), default=default)

            for kin in infeasible_kinematics:
                new_line += ";" + json.dumps(str(kin), default=default)
            new_line += ";" + \
                json.dumps(str(infeasible_collision), default=default)

            # log position
            new_line += ";" + json.dumps(str(','.join(map(str, cartesian.x))), default=default)
            new_line += ";" + json.dumps(str(','.join(map(str, cartesian.y))), default=default)
            new_line += ";" + json.dumps(str(','.join(map(str, cartesian.theta))), default=default)
            # log velocity & acceleration
            new_line += ";" + json.dumps(str(','.join(map(str, cartesian.v))), default=default)
            new_line += ";" + json.dumps(str(','.join(map(str, cartesian.a))), default=default)

            # # log frenet coordinates (distance to reference path)
            new_line += ";" + \
                json.dumps(str(trajectory.curvilinear.s[0]), default=default)
            new_line += ";" + \
                json.dumps(str(trajectory.curvilinear.d[0]), default=default)

            # log risk values number
            new_line += ";" + json.dumps(str(trajectory._ego_risk), default=default)
            new_line += ";" + json.dumps(str(trajectory._obst_risk), default=default)

<<<<<<< HEAD
            new_line = self.log_costs_of_single_trajectory(trajectory, new_line, cost_list_names, cluster)
=======
            new_line = self.log_costs_of_single_trajectory(trajectory, new_line, cost_list_names)
>>>>>>> 5796d434

        else:
            # log time
            new_line += ";" + json.dumps(str(planning_time), default=default)
            new_line += ";False"
            # log infeasible
            for kin in infeasible_kinematics:
                new_line += ";" + json.dumps(str(kin), default=default)
            new_line += ";" + \
                        json.dumps(str(infeasible_collision), default=default)

            # log position
            new_line += ";None"
            new_line += ";None"
            new_line += ";None"
            # log velocity & acceleration
            new_line += ";None"
            new_line += ";None"

            # # log frenet coordinates (distance to reference path)
            new_line += ";None"
            new_line += ";None"

            # log costs
            new_line += ";None"
            # log costs
            for i in range(0, self._cost_list_length):
                new_line += ";None"

        with open(self.__log_path, "a") as fh:
            fh.write(new_line)

<<<<<<< HEAD
    def log_all_trajectories(self, all_trajectories, time_step, cluster: int = None):
        i = 0
        for trajectory in all_trajectories:
            self.log_trajectory(trajectory, i, time_step, trajectory.feasible, cluster)
            i += 1

    def log_trajectory(self, trajectory: TrajectorySample, trajectory_number: int, time_step, feasible: bool, cluster: int):
        new_line = "\n" + str(time_step)
        new_line += ";" + str(trajectory_number)
        new_line += ";" + str(trajectory.uniqueId)
        new_line += ";" + str(feasible)
        new_line += ";" + str(round(trajectory.sampling_parameters[1], 3))
        new_line += ";" + str(trajectory.dt)

        cartesian = trajectory.cartesian
        cost_list_names = list(trajectory.costMap.keys())

        new_line += ";" + str(int(round(trajectory.sampling_parameters[1], 3)/trajectory.dt))
        # log position
        new_line += ";" + json.dumps(str(','.join(map(str, cartesian.x))), default=default)
        new_line += ";" + json.dumps(str(','.join(map(str, cartesian.y))), default=default)
        new_line += ";" + json.dumps(str(','.join(map(str, cartesian.theta))), default=default)
        # log velocity & acceleration
        new_line += ";" + json.dumps(str(','.join(map(str, cartesian.v))), default=default)
        new_line += ";" + json.dumps(str(','.join(map(str, cartesian.a))), default=default)

        # log frenet coordinates (distance to reference path)
        new_line += ";" + \
            json.dumps(str(trajectory.curvilinear.s[0]), default=default)
        new_line += ";" + \
            json.dumps(str(trajectory.curvilinear.d[0]), default=default)

        new_line = self.log_costs_of_single_trajectory(trajectory, new_line, cost_list_names, cluster)

        with open(self.__trajectories_log_path, "a") as fh:
            fh.write(new_line)

    def log_costs_of_single_trajectory(self, trajectory, new_line, cost_list_names, cluster):
        # log cluster number
        new_line += ";" + json.dumps(str(cluster), default=default)

        # log costs
        new_line += ";" + json.dumps(str(trajectory.cost), default=default)

        # log costs
        for cost_template in self.cost_names_list:
            if cost_template in cost_list_names:
                new_line += ";" + json.dumps(str(trajectory.costMap[cost_template][1]), default=default)
            else:
                new_line += ";" + json.dumps(str(0), default=default)

        return new_line

=======
>>>>>>> 5796d434
    def log_predicition(self, prediction):
        new_line = "\n" + str(self.trajectory_number)

        new_line += ";" + json.dumps(prediction, default=default)

        with open(self.__prediction_log_path, "a") as fh:
            fh.write(new_line)

    def log_collision(self, collision_with_obj, ego_length, ego_width, progress, center=None, last_center=None, r_x=None, r_y=None, orientation=None):
        self.collision_header = (
            "ego_length;"
            "ego_width;"
            "progress;"
            "center_x;"
            "center_y;"
            "last_center_x;"
            "last_center_y;"
            "r_x;"
            "r_y;"
            "orientation"
        )

        with open(self.__collision_log_path, "w+") as fh:
            fh.write(self.collision_header)

        new_line = "\n" + str(ego_length)
        new_line += ";" + str(ego_width)
        new_line += ";" + str(progress)
        if collision_with_obj:
            new_line += ";" + str(center[0])
            new_line += ";" + str(center[1])
            new_line += ";" + str(last_center[0])
            new_line += ";" + str(last_center[1])
            new_line += ";" + str(r_x)
            new_line += ";" + str(r_y)
            new_line += ";" + str(orientation)
        else:
            new_line += ";None;None;None;None;None;None;None"

        with open(self.__collision_log_path, "a") as fh:
            fh.write(new_line)

<<<<<<< HEAD

def default(obj):
    # handle numpy arrays when converting to json
    if isinstance(obj, np.ndarray):
        return obj.tolist()
    if isinstance(obj, np.integer):
        return int(obj)
    raise TypeError("Not serializable (type: " + str(type(obj)) + ")")


def messages_logger_initialization(config: Configuration, log_path) -> logging.Logger:
    """
    Message Logger Initialization
    """

    # msg logger
    msg_logger = logging.getLogger("Message_logger")

    # Create directories
    if not os.path.exists(log_path):
        os.makedirs(log_path)

    # create file handler (outputs to file)
    path_log = os.path.join(log_path, "messages.log")
    file_handler = logging.FileHandler(path_log)

    # set logging levels
    loglevel = config.debug.msg_log_mode
    msg_logger.setLevel(loglevel)
    file_handler.setLevel(loglevel)

=======
    def log_all_trajectories(self, all_trajectories, time_step):
        i = 0
        for trajectory in all_trajectories:
            self.log_trajectory(trajectory, i, time_step, trajectory.feasible)
            i += 1

    def log_trajectory(self, trajectory, trajectory_number: int, time_step, feasible: bool):
        new_line = "\n" + str(time_step)
        new_line += ";" + str(trajectory_number)
        new_line += ";" + str(trajectory.uniqueId)
        new_line += ";" + str(feasible)
        new_line += ";" + str(round(trajectory.sampling_parameters[1], 3))
        new_line += ";" + str(trajectory.dt)

        cartesian = trajectory.cartesian
        cost_list_names = list(trajectory.costMap.keys())

        new_line += ";" + str(int(round(trajectory.sampling_parameters[1], 3)/trajectory.dt))
        # log position
        new_line += ";" + json.dumps(str(','.join(map(str, cartesian.x))), default=default)
        new_line += ";" + json.dumps(str(','.join(map(str, cartesian.y))), default=default)
        new_line += ";" + json.dumps(str(','.join(map(str, cartesian.theta))), default=default)
        # log velocity & acceleration
        new_line += ";" + json.dumps(str(','.join(map(str, cartesian.v))), default=default)
        new_line += ";" + json.dumps(str(','.join(map(str, cartesian.a))), default=default)

        # log frenet coordinates (distance to reference path)
        new_line += ";" + \
            json.dumps(str(trajectory.curvilinear.s[0]), default=default)
        new_line += ";" + \
            json.dumps(str(trajectory.curvilinear.d[0]), default=default)

        with open(self.__trajectories_log_path, "a") as fh:
            fh.write(new_line)

    def log_costs_of_single_trajectory(self, trajectory, new_line, cost_list_names):

        # log costs
        new_line += ";" + json.dumps(str(trajectory.cost), default=default)

        # log costs
        for cost_template in self.cost_names_list:
            if cost_template in cost_list_names:
                new_line += ";" + json.dumps(str(trajectory.costMap[cost_template][1]), default=default)
            else:
                new_line += ";" + json.dumps(str(0), default=default)

        return new_line

def default(obj):
    # handle numpy arrays when converting to json
    if isinstance(obj, np.ndarray):
        return obj.tolist()
    if isinstance(obj, np.integer):
        return int(obj)
    raise TypeError("Not serializable (type: " + str(type(obj)) + ")")


def messages_logger_initialization(config: Configuration, log_path) -> logging.Logger:
    """
    Message Logger Initialization
    """

    # msg logger
    msg_logger = logging.getLogger("Message_logger")

    # Create directories
    if not os.path.exists(log_path):
        os.makedirs(log_path)

    # create file handler (outputs to file)
    path_log = os.path.join(log_path, "messages.log")
    file_handler = logging.FileHandler(path_log)

    # set logging levels
    loglevel = config.debug.msg_log_mode
    msg_logger.setLevel(loglevel)
    file_handler.setLevel(loglevel)

>>>>>>> 5796d434
    # create log formatter
    # formatter = logging.Formatter('%(asctime)s\t%(filename)s\t\t%(funcName)s@%(lineno)d\t%(levelname)s\t%(message)s')
    log_formatter = logging.Formatter("%(levelname)-8s [%(asctime)s] --- %(message)s (%(filename)s:%(lineno)s)",
                                  "%Y-%m-%d %H:%M:%S")
    file_handler.setFormatter(log_formatter)

    # create stream handler (prints to stdout)
    stream_handler = logging.StreamHandler(sys.stdout)
    stream_handler.setLevel(loglevel)

    # create stream formatter
    stream_formatter = logging.Formatter("%(levelname)-8s [ReactivePlanner]: %(message)s")
    stream_handler.setFormatter(stream_formatter)

    # add handlers
    msg_logger.addHandler(file_handler)
    msg_logger.addHandler(stream_handler)

    return msg_logger<|MERGE_RESOLUTION|>--- conflicted
+++ resolved
@@ -3,16 +3,8 @@
 import numpy as np
 import json
 from pathlib import Path
-<<<<<<< HEAD
-from datetime import datetime
 import logging
 from cr_scenario_handler.utils.configuration import Configuration
-
-from frenetPlannerHelper import TrajectorySample
-=======
-import logging
-from cr_scenario_handler.utils.configuration import Configuration
->>>>>>> 5796d434
 
 
 class DataLoggingCosts:
@@ -142,11 +134,7 @@
     def get_headers(self):
         return self.header
 
-<<<<<<< HEAD
-    def log(self, trajectory, infeasible_kinematics, infeasible_collision: int, planning_time: float, cluster: int = None,
-=======
     def log(self, trajectory, infeasible_kinematics, percentage_kinematics, infeasible_collision: int, planning_time: float,
->>>>>>> 5796d434
             collision: bool = False, ego_vehicle=None):
 
         new_line = "\n" + str(self.trajectory_number)
@@ -191,11 +179,7 @@
             new_line += ";" + json.dumps(str(trajectory._ego_risk), default=default)
             new_line += ";" + json.dumps(str(trajectory._obst_risk), default=default)
 
-<<<<<<< HEAD
-            new_line = self.log_costs_of_single_trajectory(trajectory, new_line, cost_list_names, cluster)
-=======
             new_line = self.log_costs_of_single_trajectory(trajectory, new_line, cost_list_names)
->>>>>>> 5796d434
 
         else:
             # log time
@@ -228,62 +212,6 @@
         with open(self.__log_path, "a") as fh:
             fh.write(new_line)
 
-<<<<<<< HEAD
-    def log_all_trajectories(self, all_trajectories, time_step, cluster: int = None):
-        i = 0
-        for trajectory in all_trajectories:
-            self.log_trajectory(trajectory, i, time_step, trajectory.feasible, cluster)
-            i += 1
-
-    def log_trajectory(self, trajectory: TrajectorySample, trajectory_number: int, time_step, feasible: bool, cluster: int):
-        new_line = "\n" + str(time_step)
-        new_line += ";" + str(trajectory_number)
-        new_line += ";" + str(trajectory.uniqueId)
-        new_line += ";" + str(feasible)
-        new_line += ";" + str(round(trajectory.sampling_parameters[1], 3))
-        new_line += ";" + str(trajectory.dt)
-
-        cartesian = trajectory.cartesian
-        cost_list_names = list(trajectory.costMap.keys())
-
-        new_line += ";" + str(int(round(trajectory.sampling_parameters[1], 3)/trajectory.dt))
-        # log position
-        new_line += ";" + json.dumps(str(','.join(map(str, cartesian.x))), default=default)
-        new_line += ";" + json.dumps(str(','.join(map(str, cartesian.y))), default=default)
-        new_line += ";" + json.dumps(str(','.join(map(str, cartesian.theta))), default=default)
-        # log velocity & acceleration
-        new_line += ";" + json.dumps(str(','.join(map(str, cartesian.v))), default=default)
-        new_line += ";" + json.dumps(str(','.join(map(str, cartesian.a))), default=default)
-
-        # log frenet coordinates (distance to reference path)
-        new_line += ";" + \
-            json.dumps(str(trajectory.curvilinear.s[0]), default=default)
-        new_line += ";" + \
-            json.dumps(str(trajectory.curvilinear.d[0]), default=default)
-
-        new_line = self.log_costs_of_single_trajectory(trajectory, new_line, cost_list_names, cluster)
-
-        with open(self.__trajectories_log_path, "a") as fh:
-            fh.write(new_line)
-
-    def log_costs_of_single_trajectory(self, trajectory, new_line, cost_list_names, cluster):
-        # log cluster number
-        new_line += ";" + json.dumps(str(cluster), default=default)
-
-        # log costs
-        new_line += ";" + json.dumps(str(trajectory.cost), default=default)
-
-        # log costs
-        for cost_template in self.cost_names_list:
-            if cost_template in cost_list_names:
-                new_line += ";" + json.dumps(str(trajectory.costMap[cost_template][1]), default=default)
-            else:
-                new_line += ";" + json.dumps(str(0), default=default)
-
-        return new_line
-
-=======
->>>>>>> 5796d434
     def log_predicition(self, prediction):
         new_line = "\n" + str(self.trajectory_number)
 
@@ -326,39 +254,6 @@
         with open(self.__collision_log_path, "a") as fh:
             fh.write(new_line)
 
-<<<<<<< HEAD
-
-def default(obj):
-    # handle numpy arrays when converting to json
-    if isinstance(obj, np.ndarray):
-        return obj.tolist()
-    if isinstance(obj, np.integer):
-        return int(obj)
-    raise TypeError("Not serializable (type: " + str(type(obj)) + ")")
-
-
-def messages_logger_initialization(config: Configuration, log_path) -> logging.Logger:
-    """
-    Message Logger Initialization
-    """
-
-    # msg logger
-    msg_logger = logging.getLogger("Message_logger")
-
-    # Create directories
-    if not os.path.exists(log_path):
-        os.makedirs(log_path)
-
-    # create file handler (outputs to file)
-    path_log = os.path.join(log_path, "messages.log")
-    file_handler = logging.FileHandler(path_log)
-
-    # set logging levels
-    loglevel = config.debug.msg_log_mode
-    msg_logger.setLevel(loglevel)
-    file_handler.setLevel(loglevel)
-
-=======
     def log_all_trajectories(self, all_trajectories, time_step):
         i = 0
         for trajectory in all_trajectories:
@@ -438,7 +333,6 @@
     msg_logger.setLevel(loglevel)
     file_handler.setLevel(loglevel)
 
->>>>>>> 5796d434
     # create log formatter
     # formatter = logging.Formatter('%(asctime)s\t%(filename)s\t\t%(funcName)s@%(lineno)d\t%(levelname)s\t%(message)s')
     log_formatter = logging.Formatter("%(levelname)-8s [%(asctime)s] --- %(message)s (%(filename)s:%(lineno)s)",
