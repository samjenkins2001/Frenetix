--- conflicted
+++ resolved
@@ -39,15 +39,9 @@
             "lane_center_offset_cost;"
             "velocity_offset_cost;"
             "velocity_cost;"
-<<<<<<< HEAD
-            "dist_reference_path_cost;"     
-            "dist_obstacle_cost;"
-            "prediction_cost"
-=======
             "distance_to_reference_path_cost;"
             "distance_to_obstacles_cost;"
             "prediction_cost;"
->>>>>>> bbac6c7d
         )
         self.prediction_header = (
             "trajectory_number;"
