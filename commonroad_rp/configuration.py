import os
from pathlib import Path
from typing import Union
from omegaconf import OmegaConf, ListConfig, DictConfig

# commonroad-io
from commonroad.common.solution import VehicleType

# commonroad-dc
from commonroad_dc.feasibility.vehicle_dynamics import VehicleParameterMapping


class Configuration:
    """
    Main Configuration class holding all planner-relevant configurations
    """
    def __init__(self, config: Union[ListConfig, DictConfig]):
        # initialize subclasses
        self.planning: PlanningConfiguration = PlanningConfiguration(config.planning)
        self.prediction: PredictionConfiguration = PredictionConfiguration(config.prediction)
        self.vehicle: VehicleConfiguration = VehicleConfiguration(config.vehicle)
        self.sampling: SamplingConfiguration = SamplingConfiguration(config.sampling)
        self.debug: DebugConfiguration = DebugConfiguration(config.debug)
        self.general: GeneralConfiguration = GeneralConfiguration(config.general)
        self.cost: CostConfiguration = CostConfiguration(config.cost)


class PlanningConfiguration:
    """Class to store all planning configurations"""
    def __init__(self, config: Union[ListConfig, DictConfig]):
        self.dt = config.dt
        self.time_steps_computation = config.time_steps_computation
        self.planning_horizon = config.dt * config.time_steps_computation
        self.replanning_frequency = config.replanning_frequency
        self.mode = config.mode
        self.continuous_cc = config.continuous_cc
        self.collision_check_in_cl = config.collision_check_in_cl
        self.factor = config.factor
        self.low_vel_mode_threshold = config.low_vel_mode_threshold


class PredictionConfiguration:
    """Class to store all prediction configurations"""
    def __init__(self, config: Union[ListConfig, DictConfig]):
        self.walenet = config.walenet
        self.sensor_radius = config.sensor_radius
        self.cone_angle = config.cone_angle
        self.cone_safety_dist = config.cone_safety_dist


class VehicleConfiguration:
    """Class to store vehicle configurations"""
    def __init__(self, config: Union[ListConfig, DictConfig]):
        self.cr_vehicle_id = config.cr_vehicle_id

        # get vehicle parameters from CommonRoad vehicle models given cr_vehicle_id
        vehicle_parameters = VehicleParameterMapping.from_vehicle_type(VehicleType(config.cr_vehicle_id))

        # get dimensions from given vehicle ID
        self.length = vehicle_parameters.l
        self.width = vehicle_parameters.w
        self.wheelbase = vehicle_parameters.a + vehicle_parameters.b

        # get constraints from given vehicle ID
        self.a_max = vehicle_parameters.longitudinal.a_max
        self.v_switch = vehicle_parameters.longitudinal.v_switch
        self.delta_min = vehicle_parameters.steering.min
        self.delta_max = vehicle_parameters.steering.max
        self.v_delta_min = vehicle_parameters.steering.v_min
        self.v_delta_max = vehicle_parameters.steering.v_max

        # overwrite parameters given by vehicle ID if they are explicitly provided in the *.yaml file
        for key, value in config.items():
            if value is not None:
                setattr(self, key, value)


class SamplingConfiguration:
    """Class to store sampling configurations"""
    def __init__(self, config: Union[ListConfig, DictConfig]):
        self.t_min = config.t_min
        self.v_min = config.v_min
        self.v_max = config.v_max
        self.d_min = config.d_min
        self.d_max = config.d_max


class DebugConfiguration:
    """Class to store debug configurations"""
    def __init__(self, config: Union[ListConfig, DictConfig]):
        self.save_all_traj = config.save_all_traj
        self.show_plots = config.show_plots
        self.save_plots = config.save_plots
        self.plot_window_dyn = config.plot_window_dyn
        self.draw_icons = config.draw_icons
        self.draw_traj_set = config.draw_traj_set
        self.debug_mode = config.debug_mode
        self.multiproc = config.multiproc
        self.num_workers = config.num_workers
        self.kinematic_debug= config.kinematic_debug


class GeneralConfiguration:
    def __init__(self, config: Union[ListConfig, DictConfig]):
        name_scenario = config.name_scenario

        self.path_scenarios = config.path_scenarios
        self.path_scenario = name_scenario  # config.path_scenarios + name_scenario + ".xml"
        self.path_output = config.path_output
<<<<<<< HEAD
        self.max_steps = config.max_steps

class CostConfiguration:
    def __init__(self, config: Union[ListConfig, DictConfig]):
        self.params = config.params
#
# def build_configuration(name_scenario: str = None, dir_config: str = "configurations") -> Configuration:
#     """
#     Builds configuration object by merging default, scenario-specific and commandline (CLI) configurations.
#     :param name_scenario
#     :param dir_config
#     """
#     conf_default = OmegaConf.load(os.path.join("configurations", "default.yaml"))
#
#     path_scenario_config = dir_config + f"/{name_scenario}.yaml"
#     if os.path.exists(path_scenario_config):
#         conf_scenario = OmegaConf.load(path_scenario_config)
#     else:
#         conf_scenario = OmegaConf.create()
#         print("No scenario-specific config file provided ... Using Default Configuration")
#
#     conf_cli = OmegaConf.from_cli()
#
#     config_merged = OmegaConf.merge(conf_default, conf_scenario, conf_cli)
#     return Configuration(config_merged)
#
=======
        self.max_steps = config.max_steps
>>>>>>> a28073d6
<|MERGE_RESOLUTION|>--- conflicted
+++ resolved
@@ -107,33 +107,8 @@
         self.path_scenarios = config.path_scenarios
         self.path_scenario = name_scenario  # config.path_scenarios + name_scenario + ".xml"
         self.path_output = config.path_output
-<<<<<<< HEAD
         self.max_steps = config.max_steps
 
 class CostConfiguration:
     def __init__(self, config: Union[ListConfig, DictConfig]):
-        self.params = config.params
-#
-# def build_configuration(name_scenario: str = None, dir_config: str = "configurations") -> Configuration:
-#     """
-#     Builds configuration object by merging default, scenario-specific and commandline (CLI) configurations.
-#     :param name_scenario
-#     :param dir_config
-#     """
-#     conf_default = OmegaConf.load(os.path.join("configurations", "default.yaml"))
-#
-#     path_scenario_config = dir_config + f"/{name_scenario}.yaml"
-#     if os.path.exists(path_scenario_config):
-#         conf_scenario = OmegaConf.load(path_scenario_config)
-#     else:
-#         conf_scenario = OmegaConf.create()
-#         print("No scenario-specific config file provided ... Using Default Configuration")
-#
-#     conf_cli = OmegaConf.from_cli()
-#
-#     config_merged = OmegaConf.merge(conf_default, conf_scenario, conf_cli)
-#     return Configuration(config_merged)
-#
-=======
-        self.max_steps = config.max_steps
->>>>>>> a28073d6
+        self.params = config.params