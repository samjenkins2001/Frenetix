__author__ = "Rainer Trauth, Gerald Würsching, Christian Pek"
__credits__ = ["BMW Group CAR@TUM, interACT"]
__version__ = "0.5"
__maintainer__ = "Rainer Trauth"
__email__ = "rainer.trauth@tum.de"
__status__ = "Beta"

# python packages
import math
import time
import numpy as np
from typing import List, Optional, Tuple
<<<<<<< HEAD
from dataclasses import dataclass
=======
>>>>>>> 58af54b1
import multiprocessing
from multiprocessing.context import Process

# commonroad-io
from commonroad.common.validity import *
from commonroad.geometry.shape import Rectangle
from commonroad.prediction.prediction import TrajectoryPrediction
from commonroad.scenario.obstacle import DynamicObstacle, ObstacleType
from commonroad.scenario.trajectory import Trajectory
from commonroad.scenario.state import CustomState, InputState
from commonroad.scenario.scenario import Scenario

# commonroad_dc
import commonroad_dc.pycrcc as pycrcc
from commonroad_dc.boundary.boundary import create_road_boundary_obstacle
from commonroad_dc.collision.collision_detection.pycrcc_collision_dispatch import create_collision_object
from commonroad_dc.collision.trajectory_queries.trajectory_queries import trajectory_preprocess_obb_sum, trajectories_collision_static_obstacles

# commonroad_rp imports
from commonroad_rp.parameter import DefGymSampling, TimeSampling, VelocitySampling, PositionSampling
from commonroad_rp.polynomial_trajectory import QuinticTrajectory, QuarticTrajectory
from commonroad_rp.trajectories import TrajectoryBundle, TrajectorySample, CartesianSample, CurviLinearSample
from commonroad_rp.utility.utils_coordinate_system import CoordinateSystem, interpolate_angle
<<<<<<< HEAD
from cr_scenario_handler.utils.configuration import Configuration
=======
from commonroad_rp.configuration import Configuration
>>>>>>> 58af54b1
from commonroad_rp.utility import reachable_set
from commonroad_rp.state import ReactivePlannerState

from cr_scenario_handler.utils.goalcheck import GoalReachedChecker
from commonroad_rp.utility.logging_helpers import DataLoggingCosts

from commonroad_rp.prediction_helpers import collision_checker_prediction
from commonroad_rp.utility.responsibility import assign_responsibility_by_action_space
from commonroad_rp.utility import helper_functions as hf
from risk_assessment.utils.logistic_regression_symmetrical import get_protected_inj_prob_log_reg_ignore_angle

from commonroad_rp.utility.load_json import (
    load_harm_parameter_json,
    load_risk_json
)


<<<<<<< HEAD
@dataclass(eq=False)
class ReactivePlannerState(KSState):
    """
    State class used for output trajectory of reactive planner with the following additions to KSState:
    * Position is here defined w.r.t. rear-axle position (in KSState: position is defined w.r.t. vehicle center)
    * Extends KSState attributes by acceleration and yaw rate
    """
    def __repr__(self):
        return f"(time_step={self.time_step}, position={self.position},steering_angle={self.steering_angle}, " \
               f"velocity={self.velocity}, orientation={self.orientation}, acceleration={self.acceleration}, " \
               f"yaw_rate = {self.yaw_rate})"

    acceleration: FloatExactOrInterval = None
    yaw_rate: FloatExactOrInterval = None

    def shift_positions_to_center(self, wb_rear_axle: float):
        """
        Shifts position from rear-axle to vehicle center
        :param wb_rear_axle: distance between rear-axle and vehicle center
        """
        # shift positions from rear axle to center
        orientation = self.orientation
        state_shifted = self.translate_rotate(np.array([wb_rear_axle * np.cos(orientation),
                                                        wb_rear_axle * np.sin(orientation)]), 0.0)
        return state_shifted

    @classmethod
    def create_from_initial_state(cls, initial_state: InitialState, wheelbase: float, wb_rear_axle: float):
        """
        Converts InitialState object to ReactivePlannerState object by:
        * adding initial acceleration (if not existing)
        * adding initial steering angle
        * removing initial slip angle
        * shifting position from center to rear axle
        :param initial_state: InitialState object
        :param wheelbase: wheelbase of the vehicle
        :param wb_rear_axle: distance between rear-axle and vehicle center
        """
        assert type(initial_state) == InitialState, "<ReactivePlannerState.create_from_initial_state()>: Input must be" \
                                                    "of type InitialState"
        # add acceleration (if not existing)
        if not hasattr(initial_state, 'acceleration'):
            initial_state.acceleration = 0.

        # remove slip angle
        if hasattr(initial_state, "slip_angle"):
            delattr(initial_state, "slip_angle")

        # shift initial position from center to rear axle
        orientation = initial_state.orientation
        initial_state_shifted = initial_state.translate_rotate(np.array([-wb_rear_axle * np.cos(orientation),
                                                                         -wb_rear_axle * np.sin(orientation)]), 0.0)

        # convert to ReactivePlannerState
        x0_planner = ReactivePlannerState()
        x0_planner = initial_state_shifted.convert_state_to_state(x0_planner)

        # add steering angle
        x0_planner.steering_angle = np.arctan2(wheelbase * x0_planner.yaw_rate, x0_planner.velocity)

        return x0_planner


=======
>>>>>>> 58af54b1
class ReactivePlanner(object):
    """
    Reactive planner class that plans trajectories in a sampling-based fashion
    """

    def __init__(self, config: Configuration, scenario, planning_problem, log_path, work_dir):
        """
        Constructor of the reactive planner
        : param config: Configuration object holding all planner-relevant configurations
        """
        # Set horizon variables
        self.horizon = config.planning.planning_horizon
        self.dT = config.planning.dt
<<<<<<< HEAD
        self.N = config.planning.time_steps_computation
=======
        self.N = int(config.planning.planning_horizon / config.planning.dt)
>>>>>>> 58af54b1
        self._check_valid_settings()
        self.vehicle_params = config.vehicle
        self._low_vel_mode_threshold = config.planning.low_vel_mode_threshold

        # Multiprocessing & Settings
        self._multiproc = config.debug.multiproc
        self._num_workers = config.debug.num_workers

        # Initial State
        self.x_0: Optional[ReactivePlannerState] = None
        self.x_cl: Optional[Tuple[List, List]] = None

<<<<<<< HEAD
=======
        self.record_state_list: List[ReactivePlannerState] = list()
        self.record_input_list: List[InputState] = list()

>>>>>>> 58af54b1
        self.current_ego_vehicle = None
        self._LOW_VEL_MODE = False

        # Scenario
        self.scenario = scenario
        self.planning_problem = planning_problem
        self.predictions = None
        self.behavior = None
        self.set_new_ref_path = None
        self.cost_function = None
        self._co: Optional[CoordinateSystem] = None
        self._cc: Optional[pycrcc.CollisionChecker] = None
        self.goal_status = False
        self.full_goal_status = None
        self.goal_area = None
        self.occlusion_module = None
        self.goal_message = "Planner is in time step 0!"
<<<<<<< HEAD

        self._desired_speed = None
        self._desired_d = 0.
        self.max_seen_costs = 1

        # **************************
        # Extensions Initialization
        # **************************
        if config.prediction.mode:
            self.use_prediction = True
        else:
            self.use_prediction = False

        self.set_collision_checker(self.scenario)
        self._goal_checker = GoalReachedChecker(planning_problem)

=======
        self.use_amazing_visualizer = config.debug.use_amazing_visualizer

        self._desired_speed = None
        self._desired_d = 0.
        self.max_seen_costs = 1

        # **************************
        # Extensions Initialization
        # **************************
        if config.prediction.mode:
            self.use_prediction = True
        else:
            self.use_prediction = False

        self.set_collision_checker(self.scenario)
        self._goal_checker = GoalReachedChecker(planning_problem)

>>>>>>> 58af54b1
        # **************************
        # Statistics Initialization
        # **************************
        self._total_count = 0
        self._infeasible_count_collision = 0
        self._infeasible_count_kinematics = np.zeros(10)
        self._optimal_cost = 0

        # **************************
        # Sampling Initialization
        # **************************
        # Set Sampling Parameters#
        self._sampling_min = config.sampling.sampling_min
        self._sampling_max = config.sampling.sampling_max
        self.set_d_sampling_parameters(config.sampling.d_min, config.sampling.d_max)
<<<<<<< HEAD
        self.set_t_sampling_parameters(config.sampling.t_min, config.planning.dt, config.planning.planning_horizon)
        fs_sampling = DefGymSampling(self.dT, self.horizon, config.sampling.sampling_max)
        self._sampling_d = fs_sampling.d_samples
        self._sampling_t = fs_sampling.t_samples
        self._sampling_v = fs_sampling.v_samples
=======
        self.set_t_sampling_parameters(config.planning.planning_horizon, config.planning.dt, config.planning.planning_horizon)
        # fs_sampling = DefGymSampling(self.dT, self.horizon, config.sampling.sampling_max)
        # self._sampling_d = fs_sampling.d_samples
        # self._sampling_t = fs_sampling.t_samples
        # self._sampling_v = fs_sampling.v_samples
>>>>>>> 58af54b1

        # *****************************
        # Debug & Logger Initialization
        # *****************************
        self.debug_mode = config.debug.debug_mode
        self.log_risk = config.debug.log_risk
        self.save_all_traj = config.debug.save_all_traj
        self.all_traj = None
        self.use_occ_model = config.occlusion.use_occlusion_module
<<<<<<< HEAD
        self.logger = DataLoggingCosts(path_logs=log_path, save_all_traj=self.save_all_traj)
=======
        self.logger = DataLoggingCosts(path_logs=log_path,
                                       save_all_traj=self.save_all_traj or self.use_amazing_visualizer)
>>>>>>> 58af54b1
        self._draw_traj_set = config.debug.draw_traj_set
        self._kinematic_debug = config.debug.kinematic_debug

        # **************************
        # Risk & Harm Initialization
        # **************************
        self.params_harm = load_harm_parameter_json(work_dir)
        self.params_risk = load_risk_json(work_dir)

        try:
            (
                _,
                self.road_boundary,
            ) = create_road_boundary_obstacle(
                scenario=self.scenario,
                method="aligned_triangulation",
                axis=2,
            )
        except:
            raise RuntimeError("Road Boundary can not be created")

        # check whether reachable sets have to be calculated for responsibility
        if (
                'R' in config.cost.params.cluster0
                and config.cost.params.cluster0['R'] > 0
        ):
            self.responsibility = True
            self.reach_set = reachable_set.ReachSet(
                scenario=self.scenario,
                ego_id=24,
                ego_length=config.vehicle.length,
                ego_width=config.vehicle.width,
                work_dir=work_dir
            )
        else:
            self.responsibility = False
            self.reach_set = None

    @property
    def goal_checker(self):
        """Return the goal checker."""
        return self._goal_checker

    def _check_valid_settings(self):
        """Checks validity of provided dt and horizon"""
        assert is_positive(self.dT), '<ReactivePlanner>: provided dt is not correct! dt = {}'.format(self.dT)
        assert is_positive(self.N) and is_natural_number(self.N), '<ReactivePlanner>: N is not correct!'
        assert is_positive(self.horizon), '<ReactivePlanner>: provided t_h is not correct! dt = {}'.format(self.horizon)

    @property
    def collision_checker(self) -> pycrcc.CollisionChecker:
        return self._cc

    @property
    def coordinate_system(self) -> CoordinateSystem:
        return self._co

    @property
    def reference_path(self):
        return self._co.reference

    @property
    def infeasible_count_collision(self):
        """Number of colliding trajectories"""
        return self._infeasible_count_collision

    @property
    def infeasible_count_kinematics(self):
        """Number of kinematically infeasible trajectories"""
        return self._infeasible_count_kinematics

    def update_externals(self, x_0: ReactivePlannerState=None, x_cl: Optional[Tuple[List, List]]=None,
                         current_ego_vehicle=None, scenario: Scenario=None, goal_area=None, planning_problem=None,
                         cost_function=None, reference_path: np.ndarray=None, occlusion_module=None,
                         desired_velocity: float = None, predictions=None, behavior=None):
        if x_0 is not None:
            self.x_0 = x_0
        if x_cl is not None:
            self.x_cl = x_cl
        if current_ego_vehicle is not None:
            self.current_ego_vehicle = current_ego_vehicle
        if scenario is not None:
            self.set_scenario(scenario)
        if goal_area is not None:
            self.set_goal_area(goal_area)
        if planning_problem is not None:
            self.set_planning_problem(planning_problem)
        if cost_function is not None:
            self.set_cost_function(cost_function)
        if occlusion_module is not None:
            self.set_occlusion_module(occlusion_module)
        if reference_path is not None:
            self.set_reference_path(reference_path)
        if desired_velocity is not None:
            self.set_desired_velocity(desired_velocity, x_0.velocity)
        if predictions is not None:
            self.predictions = predictions
        if behavior is not None:
            self.behavior = behavior

    def set_scenario(self, scenario: Scenario):
        """Update the scenario to synchronize between agents"""
        self.scenario = scenario
        self.set_collision_checker(scenario)

    def set_predictions(self, predictions: dict):
        self.predictions = predictions

    def set_x_0(self, x_0: ReactivePlannerState):
        # set Cartesian initial state
        self.x_0 = x_0

    def set_x_cl(self, x_cl):
        # set Curvlinear initial state
        self.x_cl = x_cl

    def set_ego_vehicle_state(self, current_ego_vehicle):
        self.current_ego_vehicle = current_ego_vehicle

    def set_behavior(self, behavior):
        self.behavior = behavior

    def record_state_and_input(self, state: ReactivePlannerState):
        """
        Adds state to list of recorded states
        Adds control inputs to list of recorded inputs
        """
        # append state to state list
        self.record_state_list.append(state)

        # compute control inputs and append to input list
        if len(self.record_state_list) > 1:
            steering_angle_speed = (state.steering_angle - self.record_state_list[-2].steering_angle) / self.dT
        else:
            steering_angle_speed = 0.0

        input_state = InputState(time_step=state.time_step,
                                 acceleration=state.acceleration,
                                 steering_angle_speed=steering_angle_speed)
        self.record_input_list.append(input_state)

    def set_collision_checker(self, scenario: Scenario = None, collision_checker: pycrcc.CollisionChecker = None):
        """
        Sets the collision checker used by the planner using either of the two options:
        If a collision_checker object is passed, then it is used directly by the planner.
        If no collision checker object is passed, then a CommonRoad scenario must be provided from which the collision
        checker is created and set.
        :param scenario: CommonRoad Scenario object
        :param collision_checker: pycrcc.CollisionChecker object
        """
        # self.scenario = scenario
        if collision_checker is None:
            assert scenario is not None, '<ReactivePlanner.set collision checker>: Please provide a CommonRoad scenario OR a ' \
                                         'CollisionChecker object to the planner.'
<<<<<<< HEAD
            cc_scenario = create_collision_checker_scenario(scenario)
=======
            cc_scenario = pycrcc.CollisionChecker()
            for co in scenario.static_obstacles:
                obs = create_collision_object(co)
                cc_scenario.add_collision_object(obs)
            for co in scenario.dynamic_obstacles:
                tvo = create_collision_object(co)
                cc_scenario.add_collision_object(tvo)
>>>>>>> 58af54b1
            _, road_boundary_sg_obb = create_road_boundary_obstacle(scenario)
            cc_scenario.add_collision_object(road_boundary_sg_obb)
            self._cc: pycrcc.CollisionChecker = cc_scenario
        else:
            assert scenario is None, '<ReactivePlanner.set collision checker>: Please provide a CommonRoad scenario OR a ' \
                                     'CollisionChecker object to the planner.'
            self._cc: pycrcc.CollisionChecker = collision_checker

    def set_cost_function(self, cost_function):
        self.cost_function = cost_function
        self.logger.set_logging_header(cost_function.PartialCostFunctionMapping)

    def set_reference_path(self, reference_path: np.ndarray = None, coordinate_system: CoordinateSystem = None):
        """
        Automatically creates a curvilinear coordinate system from a given reference path or sets a given
        curvilinear coordinate system for the planner to use
        :param reference_path: reference path as polyline
        :param coordinate_system: given CoordinateSystem object which is used by the planner
        """
        if coordinate_system is None:
            assert reference_path is not None, '<set reference path>: Please provide a reference path OR a ' \
                                               'CoordinateSystem object to the planner.'
            self._co: CoordinateSystem = CoordinateSystem(reference_path)
        else:
            assert reference_path is None, '<set reference path>: Please provide a reference path OR a ' \
                                           'CoordinateSystem object to the planner.'
            self._co: CoordinateSystem = coordinate_system
            self.set_new_ref_path = True

    def set_goal_area(self, goal_area):
        """
        Sets the planning problem
        :param planning_problem: PlanningProblem
        """
        self.goal_area = goal_area

    def set_occlusion_module(self, occ_module):
        self.occlusion_module = occ_module

    def set_planning_problem(self, planning_problem):
        """
        Sets the planning problem
        :param planning_problem: PlanningProblem
        """
        self.planning_problem = planning_problem

    def set_t_sampling_parameters(self, t_min, dt, horizon):
        """
        Sets sample parameters of time horizon
        :param t_min: minimum of sampled time horizon
        :param dt: length of each sampled step
        :param horizon: sampled time horizon
        """
        # self._sampling_t = TimeSampling(t_min, horizon, self._sampling_max, dt)
        self._sampling_t = TimeSampling(horizon, horizon, self._sampling_max, dt)
        self.N = int(round(horizon / dt))
        self.horizon = horizon

    def set_d_sampling_parameters(self, delta_d_min, delta_d_max):
        """
        Sets sample parameters of lateral offset
        :param delta_d_min: lateral distance lower than reference
        :param delta_d_max: lateral distance higher than reference
        """
        self._sampling_d = PositionSampling(delta_d_min, delta_d_max, self._sampling_max)

    def set_v_sampling_parameters(self, v_min, v_max):
        """
        Sets sample parameters of sampled velocity interval
        :param v_min: minimal velocity sample bound
        :param v_max: maximal velocity sample bound
        """
        self._sampling_v = VelocitySampling(v_min, v_max, self._sampling_max)

    def set_desired_velocity(self, desired_velocity: float, current_speed: float = None, stopping: bool = False,
                             v_limit: float = 80):
        """
        Sets desired velocity and calculates velocity for each sample
        :param desired_velocity: velocity in m/s
        :param current_speed: velocity in m/s
        :param stopping
        :param v_limit: limit velocity due to behavior planner in m/s
        :return: velocity in m/s
        """
        self._desired_speed = desired_velocity

        min_v = max(0.01, current_speed - 0.75 * self.vehicle_params.a_max * self.horizon)
        max_v = min(min(current_speed + (self.vehicle_params.a_max / 7.0) * self.horizon, v_limit),
                    self.vehicle_params.v_max)

        self._sampling_v = VelocitySampling(min_v, max_v, self._sampling_max)

        if self.debug_mode >= 2:
            print('<Reactive_planner>: Sampled interval of velocity: {} m/s - {} m/s'.format(min_v, max_v))

    def _get_no_of_samples(self, samp_level: int) -> int:
        """
        Returns the number of samples for a given sampling level
        :param samp_level: The sampling level
        :return: Number of trajectory samples for given sampling level
        """
        return len(self._sampling_v.to_range(samp_level)) * len(self._sampling_d.to_range(samp_level)) * len(
            self._sampling_t.to_range(samp_level))

    def _create_coll_object(self, trajectory, vehicle_params, ego_state):
        """Create a collision_object of the trajectory for collision checking with road
        boundary and with other vehicles."""

        collision_object_raw = hf.create_tvobstacle_trajectory(
            traj_list=trajectory,
            box_length=vehicle_params.length / 2,
            box_width=vehicle_params.width / 2,
            start_time_step=ego_state.time_step,
        )
        # if the preprocessing fails, use the raw trajectory
        collision_object, err = trajectory_preprocess_obb_sum(
            collision_object_raw
        )
        if err:
            collision_object = collision_object_raw

        return collision_object

    def _create_trajectory_bundle(self, x_0_lon: np.array, x_0_lat: np.array, cost_function, samp_level: int) -> TrajectoryBundle:
        """
        Plans trajectory samples that try to reach a certain velocity and samples in this domain.
        Sample in time (duration) and velocity domain. Initial state is given. Longitudinal end state (s) is sampled.
        Lateral end state (d) is always set to 0.
        :param x_0_lon: np.array([s, s_dot, s_ddot])
        :param x_0_lat: np.array([d, d_dot, d_ddot])
        :param samp_level: index of the sampling parameter set to use
        :return: trajectory bundle with all sample trajectories.

        NOTE: Here, no collision or feasibility check is done!
        """
        # reset cost statistic
        self._min_cost = 10 ** 9
        self._max_cost = 0

        trajectories = list()
        for t in self._sampling_t.to_range(samp_level):
            # Longitudinal sampling for all possible velocities
            for v in self._sampling_v.to_range(samp_level):
                # end_state_lon = np.array([t * v + x_0_lon[0], v, 0.0])
                # trajectory_long = QuinticTrajectory(tau_0=0, delta_tau=t, x_0=np.array(x_0_lon), x_d=end_state_lon)
                trajectory_long = QuarticTrajectory(tau_0=0, delta_tau=t, x_0=np.array(x_0_lon), x_d=np.array([v, 0]))

                # Sample lateral end states (add x_0_lat to sampled states)
                if trajectory_long.coeffs is not None:
                    for d in self._sampling_d.to_range(samp_level).union({x_0_lat[0]}):
                        end_state_lat = np.array([d, 0.0, 0.0])
                        # SWITCHING TO POSITION DOMAIN FOR LATERAL TRAJECTORY PLANNING
                        if self._LOW_VEL_MODE:
                            s_lon_goal = trajectory_long.evaluate_state_at_tau(t)[0] - x_0_lon[0]
                            if s_lon_goal <= 0:
                                s_lon_goal = t
                            trajectory_lat = QuinticTrajectory(tau_0=0, delta_tau=s_lon_goal, x_0=np.array(x_0_lat),
                                                               x_d=end_state_lat)

                        # Switch to sampling over t for high velocities
                        else:
                            trajectory_lat = QuinticTrajectory(tau_0=0, delta_tau=t, x_0=np.array(x_0_lat),
                                                               x_d=end_state_lat)
                        if trajectory_lat.coeffs is not None:
                            trajectory_sample = TrajectorySample(self.horizon, self.dT, trajectory_long, trajectory_lat, len(trajectories))
                            trajectories.append(trajectory_sample)

        # perform pre-check and order trajectories according their cost
        trajectory_bundle = TrajectoryBundle(trajectories, cost_function=cost_function,
                                             multiproc=self._multiproc, num_workers=self._num_workers)
        self._total_count = len(trajectory_bundle._trajectory_bundle)
        if self.debug_mode >= 1:
            print('<ReactivePlanner>: %s trajectories sampled' % len(trajectory_bundle._trajectory_bundle))
        return trajectory_bundle

    def _create_stopping_trajectory(self, x_0, x_0_lon, x_0_lat, stop_point, cost_function):
        print('<ReactivePlanner>: sampling stopping trajectory at stop line')
        # reset cost statistic
        self._min_cost = 10 ** 9
        self._max_cost = 0

        trajectories = list()

        # Longitudinal sampling for all possible velocities
        end_state_lon = np.array([x_0_lon[0] + stop_point[0], 0.0, 0.0])
        trajectory_long = QuinticTrajectory(tau_0=0, delta_tau=self.horizon, x_0=np.array(x_0_lon),
                                            x_d=end_state_lon)

        # Sample lateral end states (add x_0_lat to sampled states)
        if trajectory_long.coeffs is not None:
            end_state_lat = np.array([stop_point[1], 0.0, 0.0])
            trajectory_lat = QuinticTrajectory(tau_0=0, delta_tau=self.horizon, x_0=np.array(x_0_lat),
                                               x_d=end_state_lat)
            if trajectory_lat.coeffs is not None:
                trajectory_sample = TrajectorySample(self.horizon, self.dT, trajectory_long, trajectory_lat,
                                                     len(trajectories))
                trajectories.append(trajectory_sample)

        # perform pre-check and order trajectories according their cost
        trajectory_bundle = TrajectoryBundle(trajectories, cost_function=cost_function,
                                             multiproc=self._multiproc, num_workers=self._num_workers)
        self._total_count = len(trajectory_bundle._trajectory_bundle)
        if self.debug_mode >= 1:
            print('<ReactivePlanner>: %s trajectories sampled' % len(trajectory_bundle._trajectory_bundle))
        return trajectory_bundle

    def _compute_initial_states(self, x_0: ReactivePlannerState) -> (np.ndarray, np.ndarray):
        """
        Computes the curvilinear initial states for the polynomial planner based on a Cartesian CommonRoad state
        :param x_0: The CommonRoad state object representing the initial state of the vehicle
        :return: A tuple containing the initial longitudinal and lateral states (lon,lat)
        """
        # compute curvilinear position
        try:
            s, d = self._co.convert_to_curvilinear_coords(x_0.position[0], x_0.position[1])
        except ValueError:
            raise ValueError("Initial state could not be transformed.")

        # factor for interpolation
        s_idx = np.argmax(self._co.ref_pos > s) - 1
        s_lambda = (s - self._co.ref_pos[s_idx]) / (
                self._co.ref_pos[s_idx + 1] - self._co.ref_pos[s_idx])

        # compute orientation in curvilinear coordinate frame
        ref_theta = np.unwrap(self._co.ref_theta)
        theta_cl = x_0.orientation - interpolate_angle(s, self._co.ref_pos[s_idx], self._co.ref_pos[s_idx + 1],
                                                       ref_theta[s_idx], ref_theta[s_idx + 1])

        # compute reference curvature
        kr = (self._co.ref_curv[s_idx + 1] - self._co.ref_curv[s_idx]) * s_lambda + self._co.ref_curv[
                    s_idx]
        # compute reference curvature change
        kr_d = (self._co.ref_curv_d[s_idx + 1] - self._co.ref_curv_d[s_idx]) * s_lambda + \
                        self._co.ref_curv_d[s_idx]

        # compute initial ego curvature from initial steering angle
        kappa_0 = np.tan(x_0.steering_angle) / self.vehicle_params.wheelbase

        # compute d' and d'' -> derivation after arclength (s): see Eq. (A.3) and (A.5) in Diss. Werling
        d_p = (1 - kr * d) * np.tan(theta_cl)
        d_pp = -(kr_d * d + kr * d_p) * np.tan(theta_cl) + ((1 - kr * d) / (math.cos(theta_cl) ** 2)) * (
                kappa_0 * (1 - kr * d) / math.cos(theta_cl) - kr)

        # compute s dot (s_velocity) and s dot dot (s_acceleration) -> derivation after time
        s_velocity = x_0.velocity * math.cos(theta_cl) / (1 - kr * d)
        if s_velocity < 0:
            raise Exception("Initial state or reference incorrect! Curvilinear velocity is negative which indicates"
                            "that the ego vehicle is not driving in the same direction as specified by the reference")

        s_acceleration = x_0.acceleration
        s_acceleration -= (s_velocity ** 2 / math.cos(theta_cl)) * (
                (1 - kr * d) * np.tan(theta_cl) * (kappa_0 * (1 - kr * d) / (math.cos(theta_cl)) - kr) -
                (kr_d * d + kr * d_p))
        s_acceleration /= ((1 - kr * d) / (math.cos(theta_cl)))

        # compute d dot (d_velocity) and d dot dot (d_acceleration)
        if self._LOW_VEL_MODE:
            # in LOW_VEL_MODE: d_velocity and d_acceleration are derivatives w.r.t arclength (s)
            d_velocity= d_p
            d_acceleration = d_pp
        else:
            # in HIGH VEL MODE: d_velocity and d_acceleration are derivatives w.r.t time
            d_velocity = x_0.velocity * math.sin(theta_cl)
            d_acceleration = s_acceleration * d_p + s_velocity ** 2 * d_pp

        x_0_lon: List[float] = [s, s_velocity, s_acceleration]
        x_0_lat: List[float] = [d, d_velocity, d_acceleration]

        if self.debug_mode >= 2:
            print("<ReactivePlanner>: Starting planning with: \n#################")
            print(f'Initial state for planning is {x_0}')
            print(f'Initial x_0 lon = {x_0_lon}')
            print(f'Initial x_0 lat = {x_0_lat}')
            print("#################")

        return x_0_lon, x_0_lat

    def _compute_trajectory_pair(self, trajectory: TrajectorySample) -> tuple:
        """
        Computes the output required for visualizing in CommonRoad framework
        :param trajectory: the optimal trajectory
        :return: (CartesianTrajectory, FrenetTrajectory, lon sample, lat sample)
        """
        # go along state list
        cart_list = list()
        cl_list = list()

        lon_list = list()
        lat_list = list()
        for i in range(len(trajectory.cartesian.x)):
            # create Cartesian state
            cart_states = dict()
            cart_states['time_step'] = self.x_0.time_step+i
            cart_states['position'] = np.array([trajectory.cartesian.x[i], trajectory.cartesian.y[i]])
            cart_states['orientation'] = trajectory.cartesian.theta[i]
            cart_states['velocity'] = trajectory.cartesian.v[i]
            cart_states['acceleration'] = trajectory.cartesian.a[i]
            if i > 0:
                cart_states['yaw_rate'] = (trajectory.cartesian.theta[i] - trajectory.cartesian.theta[i-1]) / self.dT
            else:
                cart_states['yaw_rate'] = self.x_0.yaw_rate
            # TODO Check why computation with yaw rate was faulty ??
            cart_states['steering_angle'] = np.arctan2(self.vehicle_params.wheelbase *
                                                       trajectory.cartesian.kappa[i], 1.0)
            cart_list.append(ReactivePlannerState(**cart_states))

            # create curvilinear state
            # TODO: This is not correct
            cl_states = dict()
            cl_states['time_step'] = self.x_0.time_step+i
            cl_states['position'] = np.array([trajectory.curvilinear.s[i], trajectory.curvilinear.d[i]])
            cl_states['velocity'] = trajectory.cartesian.v[i]
            cl_states['acceleration'] = trajectory.cartesian.a[i]
            cl_states['orientation'] = trajectory.cartesian.theta[i]
            cl_states['yaw_rate'] = trajectory.cartesian.kappa[i]
            cl_list.append(CustomState(**cl_states))

            lon_list.append(
                [trajectory.curvilinear.s[i], trajectory.curvilinear.s_dot[i], trajectory.curvilinear.s_ddot[i]])
            lat_list.append(
                [trajectory.curvilinear.d[i], trajectory.curvilinear.d_dot[i], trajectory.curvilinear.d_ddot[i]])

        # make Cartesian and Curvilinear Trajectory
        cartTraj = Trajectory(self.x_0.time_step, cart_list)
        cvlnTraj = Trajectory(self.x_0.time_step, cl_list)

        # correct orientations of cartesian output trajectory
        cartTraj_corrected = self.shift_orientation(cartTraj, interval_start=self.x_0.orientation - np.pi,
                                                    interval_end=self.x_0.orientation + np.pi)

        return cartTraj_corrected, cvlnTraj, lon_list, lat_list

    def _compute_cart_traj(self, trajectory: TrajectorySample) -> Trajectory:
        """
        Computes the output required for visualizing in CommonRoad framework
        :param trajectory: the optimal trajectory
        :return: (CartesianTrajectory, FrenetTrajectory, lon sample, lat sample)
        """
        # go along state list
        cart_list = list()

        for i in range(len(trajectory.cartesian.x)):
            # create Cartesian state
            cart_states = dict()
            cart_states['time_step'] = self.x_0.time_step+i
            cart_states['position'] = np.array([trajectory.cartesian.x[i], trajectory.cartesian.y[i]])
            cart_states['orientation'] = trajectory.cartesian.theta[i]
            cart_states['velocity'] = trajectory.cartesian.v[i]
            cart_states['acceleration'] = trajectory.cartesian.a[i]
            if i > 0:
                cart_states['yaw_rate'] = (trajectory.cartesian.theta[i] - trajectory.cartesian.theta[i-1]) / self.dT
            else:
                cart_states['yaw_rate'] = self.x_0.yaw_rate
            # TODO Check why computation with yaw rate was faulty ??
            cart_states['steering_angle'] = np.arctan2(self.vehicle_params.wheelbase *
                                                       trajectory.cartesian.kappa[i], 1.0)
            cart_list.append(ReactivePlannerState(**cart_states))

        # make Cartesian and Curvilinear Trajectory
        cartTraj = Trajectory(self.x_0.time_step, cart_list)

        return cartTraj

    def _compute_cart_traj(self, trajectory: TrajectorySample) -> Trajectory:
        """
        Computes the output required for visualizing in CommonRoad framework
        :param trajectory: the optimal trajectory
        :return: (CartesianTrajectory, FrenetTrajectory, lon sample, lat sample)
        """
        # go along state list
        cart_list = list()

        for i in range(len(trajectory.cartesian.x)):
            # create Cartesian state
            cart_states = dict()
            cart_states['time_step'] = self.x_0.time_step+i
            cart_states['position'] = np.array([trajectory.cartesian.x[i], trajectory.cartesian.y[i]])
            cart_states['orientation'] = trajectory.cartesian.theta[i]
            cart_states['velocity'] = trajectory.cartesian.v[i]
            cart_states['acceleration'] = trajectory.cartesian.a[i]
            if i > 0:
                cart_states['yaw_rate'] = (trajectory.cartesian.theta[i] - trajectory.cartesian.theta[i-1]) / self.dT
            else:
                cart_states['yaw_rate'] = self.x_0.yaw_rate
            # TODO Check why computation with yaw rate was faulty ??
            cart_states['steering_angle'] = np.arctan2(self.vehicle_params.wheelbase *
                                                       trajectory.cartesian.kappa[i], 1.0)
            cart_list.append(ReactivePlannerState(**cart_states))

        # make Cartesian and Curvilinear Trajectory
        cartTraj = Trajectory(self.x_0.time_step, cart_list)

        return cartTraj

    def plan(self) -> tuple:
        """
        Plans an optimal trajectory
        :param x_0: Initial state as CR state
        :param cl_states: Curvilinear initial states if re-planning is used
        :param predictions (dict): Predictions of the visible obstacles
        :return: Optimal trajectory as tuple
        """

        # Assign responsibility to predictions
        if self.responsibility:
            self.predictions = assign_responsibility_by_action_space(
                self.scenario, self.x_0, self.predictions
            )
            # calculate reachable sets
            self.reach_set.calc_reach_sets(self.x_0, list(self.predictions.keys()))

        # check for low velocity mode
        if self.x_0.velocity < self._low_vel_mode_threshold:
            self._LOW_VEL_MODE = True
        else:
            self._LOW_VEL_MODE = False

        # compute curvilinear initial states
        if self.x_cl is not None and not self.set_new_ref_path:
            x_0_lon, x_0_lat = self.x_cl
        else:
            x_0_lon, x_0_lat = self._compute_initial_states(self.x_0)
            self.set_new_ref_path = False

        if self.debug_mode >= 2:
            print('<Reactive Planner>: initial state is: lon = {} / lat = {}'.format(x_0_lon, x_0_lat))
        if self.debug_mode >= 1:
            print('<Reactive Planner>: desired velocity is {} m/s'.format(self._desired_speed))

        # initialize optimal trajectory dummy
        optimal_trajectory = None
        trajectory_pair = None
        cluster_ = None
        t0 = time.time()

        # initial index of sampling set to use
        i = self._sampling_min  # Time sampling is not used. To get more samples, start with level 1.

        # sample until trajectory has been found or sampling sets are empty
        while optimal_trajectory is None and i < self._sampling_max:

            self.cost_function.update_state(scenario=self.scenario, rp=self,
                                            predictions=self.predictions, reachset=reachable_set)

            # sample trajectory bundle
            if self.behavior:
                if self.behavior.flags["stopping_for_traffic_light"]:
                    stop_point = [self.behavior.BM_state.VP_state.stop_distance, 0]
                    bundle = self._create_stopping_trajectory(self.x_0, x_0_lon, x_0_lat, stop_point, self.cost_function)
                else:
                    bundle = self._create_trajectory_bundle(x_0_lon, x_0_lat, self.cost_function, samp_level=i)
            else:
                bundle = self._create_trajectory_bundle(x_0_lon, x_0_lat, self.cost_function, samp_level=i)

            # get optimal trajectory
            t0 = time.time()
            self.logger.trajectory_number = self.x_0.time_step

            optimal_trajectory, cluster_ = self._get_optimal_trajectory(bundle, self.predictions, i)
            trajectory_pair = self._compute_trajectory_pair(optimal_trajectory) if optimal_trajectory is not None else None

            # create CommonRoad Obstacle for the ego Vehicle
            if trajectory_pair is not None:
                self.current_ego_vehicle.append(self.convert_state_list_to_commonroad_object(trajectory_pair[0].state_list))

            if optimal_trajectory is not None and self.log_risk:
                optimal_trajectory = self.cost_function.set_risk_costs(optimal_trajectory)

            if self.behavior:
                if self.behavior.flags["waiting_for_green_light"]:
                    optimal_trajectory = self._compute_standstill_trajectory(self.x_0, x_0_lon, x_0_lat)

            if self.debug_mode >= 1:
                print('<ReactivePlanner>: Rejected {} infeasible trajectories due to kinematics'.format(
                    self.infeasible_count_kinematics))
                print('<ReactivePlanner>: Rejected {} infeasible trajectories due to collisions'.format(
                    self.infeasible_count_collision))

            # increase sampling level (i.e., density) if no optimal trajectory could be found
            i = i + 1

        if optimal_trajectory is None and self.x_0.velocity <= 0.1:
            print('<ReactivePlanner>: planning standstill for the current scenario')
            t0 = time.time()
            self.logger.trajectory_number = self.x_0.time_step
            optimal_trajectory = self._compute_standstill_trajectory(self.x_0, x_0_lon, x_0_lat)

        # **************************
        # Logging
        # **************************
<<<<<<< HEAD
        self.logger.log(optimal_trajectory, infeasible_kinematics=self.infeasible_count_kinematics,
                        infeasible_collision=self.infeasible_count_collision, planning_time=time.time() - t0,
                        cluster=cluster_)
        self.logger.log_pred(self.predictions)
        if self.save_all_traj:
=======
        if optimal_trajectory is not None:
            self.logger.log(optimal_trajectory, infeasible_kinematics=self.infeasible_count_kinematics,
                            infeasible_collision=self.infeasible_count_collision, planning_time=time.time() - t0,
                            cluster=cluster_, ego_vehicle=self.current_ego_vehicle[-1])
            self.logger.log_pred(self.predictions)
        if self.save_all_traj or self.use_amazing_visualizer:
>>>>>>> 58af54b1
            self.logger.log_all_trajectories(self.all_traj, self.x_0.time_step, cluster=cluster_)

        # **************************
        # Check Cost Status
        # **************************
        if optimal_trajectory is not None and self.x_0.time_step > 0:
            if self.debug_mode >= 1:
                self._optimal_cost = optimal_trajectory.cost
                print('Found optimal trajectory with {}% of maximum seen costs'
                      .format(int((self._optimal_cost/self.max_seen_costs)*100)))

        if optimal_trajectory is not None and self.debug_mode >= 1:
            if self.max_seen_costs < self._optimal_cost:
                self.max_seen_costs = self._optimal_cost

        return trajectory_pair

    def _compute_standstill_trajectory(self, x_0, x_0_lon, x_0_lat) -> TrajectorySample:
        """
        Computes a standstill trajectory if the vehicle is already at velocity 0
        :param x_0: The current state of the ego vehicle
        :param x_0_lon: The longitudinal state in curvilinear coordinates
        :param x_0_lat: The lateral state in curvilinear coordinates
        :return: The TrajectorySample for a standstill trajectory
        """
        # create artificial standstill trajectory
        if self.debug_mode >= 1:
            print('Adding standstill trajectory')
            print("x_0 is {}".format(x_0))
            print("x_0_lon is {}".format(x_0_lon))
            print("x_0_lon is {}".format(type(x_0_lon)))
            for i in x_0_lon:
                print("The element {} of format {} is a real number? {}".format(i, type(i), is_real_number(i)))
            print("x_0_lat is {}".format(x_0_lat))
        # create lon and lat polynomial
        traj_lon = QuarticTrajectory(tau_0=0, delta_tau=self.horizon, x_0=np.asarray(x_0_lon),
                                     x_d=np.array([self._desired_speed, 0]))
        traj_lat = QuinticTrajectory(tau_0=0, delta_tau=self.horizon, x_0=np.asarray(x_0_lat),
                                     x_d=np.array([x_0_lat[0], 0, 0]))

        # create Cartesian and Curvilinear trajectory
        p = TrajectorySample(self.horizon, self.dT, traj_lon, traj_lat, 0)
        p.cartesian = CartesianSample(np.repeat(x_0.position[0], self.N), np.repeat(x_0.position[1], self.N),
                                      np.repeat(x_0.orientation, self.N), np.repeat(0, self.N),
                                      np.repeat(0, self.N), np.repeat(0, self.N), np.repeat(0, self.N),
                                      current_time_step=self.N)

        p.curvilinear = CurviLinearSample(np.repeat(x_0_lon[0], self.N), np.repeat(x_0_lat[0], self.N),
                                          np.repeat(x_0.orientation, self.N), dd=np.repeat(x_0_lat[1], self.N),
                                          ddd=np.repeat(x_0_lat[2], self.N), ss=np.repeat(x_0_lon[1], self.N),
                                          sss=np.repeat(x_0_lon[2], self.N), current_time_step=self.N)
        return p

    def _check_kinematics(self, trajectories: List[TrajectorySample], queue_1=None, queue_2=None, queue_3=None):
        """
        Checks the kinematics of given trajectories in a bundle and computes the cartesian trajectory information
        Lazy evaluation, only kinematically feasible trajectories are evaluated further

        :param trajectories: The list of trajectory samples to check
        :param queue_1: Multiprocessing.Queue() object for storing feasible trajectories
        :param queue_2: Multiprocessing.Queue() object for storing infeasible trajectories (only vor visualization)
        :param queue_3: Multiprocessing.Queue() object for storing reason for infeasible trajectory in list
        :return: The list of output trajectories
        """
        # initialize lists for output trajectories
        # infeasible trajectory list is only used for visualization when self._draw_traj_set is True
        infeasible_count_kinematics = np.zeros(10)
        feasible_trajectories = list()
        infeasible_trajectories = list()

        # loop over list of trajectories
        for trajectory in trajectories:
            # create time array and precompute time interval information
            t = np.arange(0, np.round(trajectory.trajectory_long.delta_tau + self.dT, 5), self.dT)
            t2 = np.square(t)
            t3 = t2 * t
            t4 = np.square(t2)
            t5 = t4 * t

            # initialize long. (s) and lat. (d) state vectors
            s = np.zeros(self.N + 1)
            s_velocity = np.zeros(self.N + 1)
            s_acceleration = np.zeros(self.N + 1)
            d = np.zeros(self.N + 1)
            d_velocity = np.zeros(self.N + 1)
            d_acceleration = np.zeros(self.N + 1)

            # length of the trajectory sample (i.e., number of time steps. can be smaller than planning horizon)
            traj_len = len(t)

            # compute longitudinal position, velocity, acceleration from trajectory sample
            s[:traj_len] = trajectory.trajectory_long.calc_position(t, t2, t3, t4, t5)  # lon pos
            s_velocity[:traj_len] = trajectory.trajectory_long.calc_velocity(t, t2, t3, t4)  # lon velocity
            s_acceleration[:traj_len] = trajectory.trajectory_long.calc_acceleration(t, t2, t3)  # lon acceleration

            # At low speeds, we have to sample the lateral motion over the travelled distance rather than time.
            if not self._LOW_VEL_MODE:
                d[:traj_len] = trajectory.trajectory_lat.calc_position(t, t2, t3, t4, t5)  # lat pos
                d_velocity[:traj_len] = trajectory.trajectory_lat.calc_velocity(t, t2, t3, t4)  # lat velocity
                d_acceleration[:traj_len] = trajectory.trajectory_lat.calc_acceleration(t, t2, t3)  # lat acceleration
            else:
                # compute normalized travelled distance for low velocity mode of lateral planning
                s1 = s[:traj_len] - s[0]
                s2 = np.square(s1)
                s3 = s2 * s1
                s4 = np.square(s2)
                s5 = s4 * s1

                # compute lateral position, velocity, acceleration from trajectory sample
                d[:traj_len] = trajectory.trajectory_lat.calc_position(s1, s2, s3, s4, s5)  # lat pos
                # in LOW_VEL_MODE d_velocity is actually d' (see Diss. Moritz Werling  p.124)
                d_velocity[:traj_len] = trajectory.trajectory_lat.calc_velocity(s1, s2, s3, s4)  # lat velocity
                d_acceleration[:traj_len] = trajectory.trajectory_lat.calc_acceleration(s1, s2, s3)  # lat acceleration

            # Initialize trajectory state vectors
            # (Global) Cartesian positions x, y
            x = np.zeros(self.N + 1)
            y = np.zeros(self.N + 1)
            # (Global) Cartesian velocity v and acceleration a
            v = np.zeros(self.N + 1)
            a = np.zeros(self.N + 1)
            # Orientation theta: Cartesian (gl) and Curvilinear (cl)
            theta_gl = np.zeros(self.N + 1)
            theta_cl = np.zeros(self.N + 1)
            # Curvature kappa : Cartesian (gl) and Curvilinear (cl)
            kappa_gl = np.zeros(self.N + 1)
            kappa_cl = np.zeros(self.N + 1)

            # Initialize Feasibility boolean
            feasible = True

            if not self._draw_traj_set:
                # pre-filter with quick underapproximative check for feasibility
                if np.any(np.abs(s_acceleration) > self.vehicle_params.a_max):
                    if self.debug_mode >= 2:
                        print(f"Acceleration {np.max(np.abs(s_acceleration))}")
                    feasible = False
                    infeasible_count_kinematics[1] += 1
                    infeasible_trajectories.append(trajectory)
                    continue
                if np.any(s_velocity < -0.1):
                    if self.debug_mode >= 2:
                        print(f"Velocity {min(s_velocity)} at step")
                    feasible = False
                    infeasible_count_kinematics[2] += 1
                    infeasible_trajectories.append(trajectory)
                    continue

            infeasible_count_kinematics_traj = np.zeros(10)
            for i in range(0, traj_len):
                # compute orientations
                # see Appendix A.1 of Moritz Werling's PhD Thesis for equations
                if not self._LOW_VEL_MODE:
                    if s_velocity[i] > 0.001:
                        dp = d_velocity[i] / s_velocity[i]
                    else:
                        # if abs(d_velocity[i]) > 0.001:
                        #     dp = None
                        # else:
                        dp = 0.
                    # see Eq. (A.8) from Moritz Werling's Diss
                    ddot = d_acceleration[i] - dp * s_acceleration[i]

                    if s_velocity[i] > 0.001:
                        dpp = ddot / (s_velocity[i] ** 2)
                    else:
                        # if np.abs(ddot) > 0.00003:
                        #     dpp = None
                        # else:
                        dpp = 0.
                else:
                    dp = d_velocity[i]
                    dpp = d_acceleration[i]

                # factor for interpolation
                s_idx = np.argmax(self._co.ref_pos > s[i]) - 1
                if s_idx + 1 >= len(self._co.ref_pos):
                    feasible = False
                    infeasible_count_kinematics_traj[3] = 1
                    break
                s_lambda = (s[i] - self._co.ref_pos[s_idx]) / (self._co.ref_pos[s_idx + 1] - self._co.ref_pos[s_idx])

                # compute curvilinear (theta_cl) and global Cartesian (theta_gl) orientation
                if s_velocity[i] > 0.001:
                    # LOW VELOCITY MODE: dp = d_velocity[i]
                    # HIGH VELOCITY MODE: dp = d_velocity[i]/s_velocity[i]
                    theta_cl[i] = np.arctan2(dp, 1.0)

                    theta_gl[i] = theta_cl[i] + interpolate_angle(
                        s[i],
                        self._co.ref_pos[s_idx],
                        self._co.ref_pos[s_idx + 1],
                        self._co.ref_theta[s_idx],
                        self._co.ref_theta[s_idx + 1])
                else:
                    if self._LOW_VEL_MODE:
                        # dp = velocity w.r.t. to travelled arclength (s)
                        theta_cl[i] = np.arctan2(dp, 1.0)

                        theta_gl[i] = theta_cl[i] + interpolate_angle(
                            s[i],
                            self._co.ref_pos[s_idx],
                            self._co.ref_pos[s_idx + 1],
                            self._co.ref_theta[s_idx],
                            self._co.ref_theta[s_idx + 1])
                    else:
                        # in stillstand (s_velocity~0) and High velocity mode: assume vehicle keeps global orientation
                        theta_gl[i] = self.x_0.orientation if i == 0 else theta_gl[i-1]

                        theta_cl[i] = theta_gl[i] - interpolate_angle(
                            s[i],
                            self._co.ref_pos[s_idx],
                            self._co.ref_pos[s_idx + 1],
                            self._co.ref_theta[s_idx],
                            self._co.ref_theta[s_idx + 1])

                # Interpolate curvature of reference path k_r at current position
                k_r = (self._co.ref_curv[s_idx + 1] - self._co.ref_curv[s_idx]) * s_lambda + self._co.ref_curv[
                    s_idx]
                # Interpolate curvature rate of reference path k_r_d at current position
                k_r_d = (self._co.ref_curv_d[s_idx + 1] - self._co.ref_curv_d[s_idx]) * s_lambda + \
                        self._co.ref_curv_d[s_idx]

                # compute global curvature (see appendix A of Moritz Werling's PhD thesis)
                oneKrD = (1 - k_r * d[i])
                cosTheta = math.cos(theta_cl[i])
                tanTheta = np.tan(theta_cl[i])
                kappa_gl[i] = (dpp + (k_r * dp + k_r_d * d[i]) * tanTheta) * cosTheta * (cosTheta / oneKrD) ** 2 + (
                        cosTheta / oneKrD) * k_r
                kappa_cl[i] = kappa_gl[i] - k_r

                # compute (global) Cartesian velocity
                v[i] = abs(s_velocity[i] * (oneKrD / (math.cos(theta_cl[i]))))

                # compute (global) Cartesian acceleration
                a[i] = s_acceleration[i] * oneKrD / cosTheta + ((s_velocity[i] ** 2) / cosTheta) * (
                        oneKrD * tanTheta * (kappa_gl[i] * oneKrD / cosTheta - k_r) - (
                        k_r_d * d[i] + k_r * dp))

                # CHECK KINEMATIC CONSTRAINTS (remove infeasible trajectories)
                # velocity constraint
                if v[i] < -0.1:
                    feasible = False
                    infeasible_count_kinematics_traj[4] = 1
                    if not self._draw_traj_set and not self._kinematic_debug:
                        break
                # curvature constraint
                kappa_max = np.tan(self.vehicle_params.delta_max) / self.vehicle_params.wheelbase
                if abs(kappa_gl[i]) > kappa_max:
                    feasible = False
                    infeasible_count_kinematics_traj[5] = 1
                    if not self._draw_traj_set and not self._kinematic_debug:
                        break
                # yaw rate (orientation change) constraint
                yaw_rate = (theta_gl[i] - theta_gl[i-1]) / self.dT if i > 0 else 0.
                theta_dot_max = kappa_max * v[i]
                if abs(yaw_rate) > theta_dot_max:
                    feasible = False
                    infeasible_count_kinematics_traj[6] = 1
                    if not self._draw_traj_set and not self._kinematic_debug:
                        break
                # curvature rate constraint
                # TODO: chck if kappa_gl[i-1] ??
                steering_angle = np.arctan2(self.vehicle_params.wheelbase * kappa_gl[i], 1.0)
                kappa_dot_max = self.vehicle_params.v_delta_max / (self.vehicle_params.wheelbase *
                                                                   math.cos(steering_angle) ** 2)
                kappa_dot = (kappa_gl[i] - kappa_gl[i - 1]) / self.dT if i > 0 else 0.
                if abs(kappa_dot) > kappa_dot_max:
                    feasible = False
                    infeasible_count_kinematics_traj[7] = 1
                    if not self._draw_traj_set and not self._kinematic_debug:
                        break
                # acceleration constraint (considering switching velocity, see vehicle models documentation)
                v_switch = self.vehicle_params.v_switch
                a_max = self.vehicle_params.a_max * v_switch / v[i] if v[i] > v_switch else self.vehicle_params.a_max
                a_min = -self.vehicle_params.a_max
                if not a_min <= a[i] <= a_max:
                    feasible = False
                    infeasible_count_kinematics_traj[8] = 1
                    if not self._draw_traj_set and not self._kinematic_debug:
                        break

            # if selected polynomial trajectory is feasible, store it's Cartesian and Curvilinear trajectory
            if feasible or self._draw_traj_set:
                # Extend Trajectory to get same lenth
                # t_ext = np.arange(1, len(s) - traj_len + 1, 1) * trajectory.dt
                # s[traj_len:] = s[traj_len-1] + t_ext * v[traj_len-1]
                # d[traj_len:] = d[traj_len-1]
                for i in range(0, len(s)):
                    # compute (global) Cartesian position
                    pos: np.ndarray = self._co.convert_to_cartesian_coords(s[i], d[i])
                    if pos is not None:
                        x[i] = pos[0]
                        y[i] = pos[1]
                    else:
                        feasible = False
                        infeasible_count_kinematics_traj[9] = 1
                        if self.debug_mode >= 2:
                            print("Out of projection domain")
                        break

                if feasible or self._draw_traj_set:
                    # store Cartesian trajectory
                    trajectory.cartesian = CartesianSample(x, y, theta_gl, v, a, kappa_gl,
                                                           kappa_dot=np.append([0], np.diff(kappa_gl)),
                                                           current_time_step=traj_len)

                    # store Curvilinear trajectory
                    trajectory.curvilinear = CurviLinearSample(s, d, theta_cl,
                                                               ss=s_velocity, sss=s_acceleration,
                                                               dd=d_velocity, ddd=d_acceleration,
                                                               current_time_step=traj_len)

                    trajectory.actual_traj_length = traj_len
                    # check if trajectories planning horizon is shorter than expected and extend if necessary
                    # shrt = trajectory.cartesian.current_time_step
                    if self.N + 1 > trajectory.cartesian.current_time_step:
                        # trajectory = hf.shrink_trajectory(trajectory, shrt)
                        trajectory.enlarge(self.dT)
                    # assert self.N + 1 == trajectory.cartesian.current_time_step == len(trajectory.cartesian.x) == \
                    #       len(trajectory.cartesian.y) == len(trajectory.cartesian.theta), \
                    #       '<ReactivePlanner/kinematics>:  Lenghts of state variables is not equal.'

                if feasible:
                    feasible_trajectories.append(trajectory)
                elif not feasible and self._draw_traj_set:
                    infeasible_trajectories.append(trajectory)

            infeasible_count_kinematics += infeasible_count_kinematics_traj

        if self._multiproc:
            # store feasible trajectories in Queue 1
            queue_1.put(feasible_trajectories)
            # if visualization is required: store infeasible trajectories in Queue 1
            if self._draw_traj_set:
                queue_2.put(infeasible_trajectories)
            if self._kinematic_debug:
                queue_3.put(infeasible_count_kinematics)
        else:
            return feasible_trajectories, infeasible_trajectories, infeasible_count_kinematics

    def _get_optimal_trajectory(self, trajectory_bundle: TrajectoryBundle, predictions, samp_lvl):
        """
        Computes the optimal trajectory from a given trajectory bundle
        :param trajectory_bundle: The trajectory bundle
        :return: The optimal trajectory if exists (otherwise None)
        """
        # VALIDITY_LEVELS = {
        #     0: "Physically invalid",
        #     1: "Collision",
        #     2: "Leaving road boundaries",
        #     3: "Maximum acceptable risk",
        #     10: "Valid",
        # }
        # reset statistics
        self._infeasible_count_collision = 0
        self._infeasible_count_kinematics = np.zeros(10)

        # check kinematics of each trajectory
        if self._multiproc:
            # with multiprocessing
            # divide trajectory_bundle.trajectories into chunks
            chunk_size = math.ceil(len(trajectory_bundle.trajectories) / self._num_workers)
            chunks = [trajectory_bundle.trajectories[ii * chunk_size: min(len(trajectory_bundle.trajectories),
                                                                          (ii+1)*chunk_size)] for ii in range(0, self._num_workers)]

            # initialize list of Processes and Queues
            list_processes = []
            feasible_trajectories = []
            queue_1 = multiprocessing.Queue()
            infeasible_trajectories = []
            queue_2 = multiprocessing.Queue()
            infeasible_count_kinematics = [0] * 10
            queue_3 = multiprocessing.Queue()
            for chunk in chunks:
                p = Process(target=self._check_kinematics, args=(chunk, queue_1, queue_2, queue_3))
                list_processes.append(p)
                p.start()

            # get return values from queue
            for p in list_processes:
                feasible_trajectories.extend(queue_1.get())
                if self._draw_traj_set:
                    infeasible_trajectories.extend(queue_2.get())
                if self._kinematic_debug:
                    temp = queue_3.get()
                    infeasible_count_kinematics = [x + y for x, y in zip(infeasible_count_kinematics, temp)]

            # wait for all processes to finish
            for p in list_processes:
                p.join()
        else:
            # without multiprocessing
            feasible_trajectories, infeasible_trajectories, infeasible_count_kinematics = self._check_kinematics(trajectory_bundle.trajectories)

        if self.use_occ_model and feasible_trajectories:
            self.occlusion_module.occ_phantom_module.evaluate_trajectories(feasible_trajectories)
            # self.occlusion_module.occ_visibility_estimator.evaluate_trajectories(feasible_trajectories, predictions)
            self.occlusion_module.occ_uncertainty_map_evaluator.evaluate_trajectories(feasible_trajectories)

        if self.debug_mode >= 2:
            print('<ReactivePlanner>: Kinematic check of %s trajectories done' % len(trajectory_bundle.trajectories))

        # update number of infeasible trajectories
        self._infeasible_count_kinematics = infeasible_count_kinematics
        self._infeasible_count_kinematics[0] = len(trajectory_bundle.trajectories) - len(feasible_trajectories)

        # for visualization store all trajectories with validity level based on kinematic validity
<<<<<<< HEAD
        if self._draw_traj_set or self.save_all_traj:
=======
        if self._draw_traj_set or self.save_all_traj or self.use_amazing_visualizer:
>>>>>>> 58af54b1
            for traj in feasible_trajectories:
                setattr(traj, 'valid', True)
            for traj in infeasible_trajectories:
                setattr(traj, 'valid', False)
            trajectory_bundle.trajectories = feasible_trajectories + infeasible_trajectories
            trajectory_bundle.sort(occlusion_module=self.occlusion_module)
            self.all_traj = trajectory_bundle.trajectories
            trajectory_bundle.trajectories = list(filter(lambda x: x.valid is True, trajectory_bundle.trajectories))
        else:
            # set feasible trajectories in bundle
            trajectory_bundle.trajectories = feasible_trajectories
            # sort trajectories according to their costs
<<<<<<< HEAD
            trajectory_bundle.sort()

        # go through sorted list of trajectories and check for collisions
        for trajectory in trajectory_bundle.get_sorted_list():
            # Add Occupancy of Trejectory to do Collision Checks later
=======
            trajectory_bundle.sort(occlusion_module=self.occlusion_module)

        # go through sorted list of sorted trajectories and check for collisions
        for trajectory in trajectory_bundle.get_sorted_list(occlusion_module=self.occlusion_module):
            # Add Occupancy of Trajectory to do Collision Checks later
>>>>>>> 58af54b1
            cart_traj = self._compute_cart_traj(trajectory)
            trajectory.occupancy = self.convert_state_list_to_commonroad_object(cart_traj.state_list)
            # get collision_object
            coll_obj = self._create_coll_object(trajectory.occupancy, self.vehicle_params, self.x_0)

            if self.use_prediction:
                collision_detected = collision_checker_prediction(
                    predictions=predictions,
                    scenario=self.scenario,
                    ego_co=coll_obj,
                    frenet_traj=trajectory,
                    ego_state=self.x_0,
                )
                if collision_detected:
                    self._infeasible_count_collision += 1
            else:
                collision_detected = False

            leaving_road_at = trajectories_collision_static_obstacles(
                trajectories=[coll_obj],
                static_obstacles=self.road_boundary,
                method="grid",
                num_cells=32,
                auto_orientation=True,
            )
            if leaving_road_at[0] != -1:
                coll_time_step = leaving_road_at[0] - self.x_0.time_step
                coll_vel = trajectory.cartesian.v[coll_time_step]

                boundary_harm = get_protected_inj_prob_log_reg_ignore_angle(
                    velocity=coll_vel, coeff=self.params_harm
                )

            else:
                boundary_harm = 0

            # Save Status of Trajectory to sort for alternative
            trajectory.boundary_harm = boundary_harm
            trajectory._coll_detected = collision_detected

            if not collision_detected and boundary_harm == 0:
                return trajectory, trajectory_bundle.cluster

        if samp_lvl >= self._sampling_max - 1:
            sort_harm = sorted(trajectory_bundle.get_sorted_list(), key=lambda traj: traj.boundary_harm, reverse=False)
            if any(bundle.boundary_harm == 0 for bundle in sort_harm):
                return sort_harm[0], trajectory_bundle.cluster
            elif trajectory_bundle.get_sorted_list():
                return trajectory_bundle.get_sorted_list()[0], trajectory_bundle.cluster
            else:
                return None, trajectory_bundle.cluster
        else:
            return None, trajectory_bundle.cluster

    def convert_state_list_to_commonroad_object(self, state_list: List[ReactivePlannerState], obstacle_id: int = 42):
        """
        Converts a CR trajectory to a CR dynamic obstacle with given dimensions
        :param state_list: trajectory state list of reactive planner
        :param obstacle_id: [optional] ID of ego vehicle dynamic obstacle
        :return: CR dynamic obstacle representing the ego vehicle
        """
        # shift trajectory positions to center
        new_state_list = list()
        for state in state_list:
            new_state_list.append(state.shift_positions_to_center(self.vehicle_params.wb_rear_axle))

        trajectory = Trajectory(initial_time_step=new_state_list[0].time_step, state_list=new_state_list)
        # get shape of vehicle
        shape = Rectangle(self.vehicle_params.length, self.vehicle_params.width)
        # get trajectory prediction
        prediction = TrajectoryPrediction(trajectory, shape)
        return DynamicObstacle(obstacle_id, ObstacleType.CAR, shape, trajectory.state_list[0], prediction)

    @staticmethod
    def shift_orientation(trajectory: Trajectory, interval_start=-np.pi, interval_end=np.pi):
        for state in trajectory.state_list:
            while state.orientation < interval_start:
                state.orientation += 2 * np.pi
            while state.orientation > interval_end:
                state.orientation -= 2 * np.pi
        return trajectory

    def check_goal_reached(self):
        # Get the ego vehicle
        self.goal_checker.register_current_state(self.x_0)
        self.goal_status, self.goal_message, self.full_goal_status = self.goal_checker.goal_reached_status()

    def check_collision(self, ego_vehicle):

<<<<<<< HEAD
        ego = pycrcc.TimeVariantCollisionObject((self.x_0.time_step - 1))
=======
        ego = pycrcc.TimeVariantCollisionObject((self.x_0.time_step))
>>>>>>> 58af54b1
        ego.append_obstacle(pycrcc.RectOBB(0.5 * self.vehicle_params.length, 0.5 * self.vehicle_params.width,
                                           ego_vehicle.initial_state.orientation,
                                           ego_vehicle.initial_state.position[0], ego_vehicle.initial_state.position[1]))

        if not self.collision_checker.collide(ego):
            return False
        else:
            try:
                goal_position = []

                if self.goal_checker.goal.state_list[0].has_value("position"):
                    for x in self.reference_path:
                        if self.goal_checker.goal.state_list[0].position.contains_point(x):
                            goal_position.append(x)
                    s_goal_1, d_goal_1 = self._co.convert_to_curvilinear_coords(goal_position[0][0], goal_position[0][1])
                    s_goal_2, d_goal_2 = self._co.convert_to_curvilinear_coords(goal_position[-1][0], goal_position[-1][1])
                    s_goal = min(s_goal_1, s_goal_2)
                    s_start, d_start = self._co.convert_to_curvilinear_coords(
                        self.planning_problem.initial_state.position[0],
                        self.planning_problem.initial_state.position[1])
                    s_current, d_current = self._co.convert_to_curvilinear_coords(self.x_0.position[0], self.x_0.position[1])
                    progress = ((s_current - s_start) / (s_goal - s_start))
                elif "time_step" in self.goal_checker.goal.state_list[0].attributes:
                    progress = ((self.x_0.time_step -1) / self.goal_checker.goal.state_list[0].time_step.end)
                else:
                    print('Could not calculate progress')
                    progress = None
            except:
                progress = None
                print('Could not calculate progress')

            collision_obj = self.collision_checker.find_all_colliding_objects(ego)[0]
            if isinstance(collision_obj, pycrcc.TimeVariantCollisionObject):
                obj = collision_obj.obstacle_at_time((self.x_0.time_step -1))
                center = obj.center()
                last_center = collision_obj.obstacle_at_time(self.x_0.time_step-2).center()
                r_x = obj.r_x()
                r_y = obj.r_y()
                orientation = obj.orientation()
                self.logger.log_collision(True, self.vehicle_params.length, self.vehicle_params.width, progress, center,
                                          last_center, r_x, r_y, orientation)
            else:
                self.logger.log_collision(False, self.vehicle_params.length, self.vehicle_params.width, progress)
            return True
<|MERGE_RESOLUTION|>--- conflicted
+++ resolved
@@ -10,10 +10,6 @@
 import time
 import numpy as np
 from typing import List, Optional, Tuple
-<<<<<<< HEAD
-from dataclasses import dataclass
-=======
->>>>>>> 58af54b1
 import multiprocessing
 from multiprocessing.context import Process
 
@@ -37,15 +33,11 @@
 from commonroad_rp.polynomial_trajectory import QuinticTrajectory, QuarticTrajectory
 from commonroad_rp.trajectories import TrajectoryBundle, TrajectorySample, CartesianSample, CurviLinearSample
 from commonroad_rp.utility.utils_coordinate_system import CoordinateSystem, interpolate_angle
-<<<<<<< HEAD
-from cr_scenario_handler.utils.configuration import Configuration
-=======
-from commonroad_rp.configuration import Configuration
->>>>>>> 58af54b1
 from commonroad_rp.utility import reachable_set
 from commonroad_rp.state import ReactivePlannerState
 
 from cr_scenario_handler.utils.goalcheck import GoalReachedChecker
+from cr_scenario_handler.utils.configuration import Configuration
 from commonroad_rp.utility.logging_helpers import DataLoggingCosts
 
 from commonroad_rp.prediction_helpers import collision_checker_prediction
@@ -59,72 +51,6 @@
 )
 
 
-<<<<<<< HEAD
-@dataclass(eq=False)
-class ReactivePlannerState(KSState):
-    """
-    State class used for output trajectory of reactive planner with the following additions to KSState:
-    * Position is here defined w.r.t. rear-axle position (in KSState: position is defined w.r.t. vehicle center)
-    * Extends KSState attributes by acceleration and yaw rate
-    """
-    def __repr__(self):
-        return f"(time_step={self.time_step}, position={self.position},steering_angle={self.steering_angle}, " \
-               f"velocity={self.velocity}, orientation={self.orientation}, acceleration={self.acceleration}, " \
-               f"yaw_rate = {self.yaw_rate})"
-
-    acceleration: FloatExactOrInterval = None
-    yaw_rate: FloatExactOrInterval = None
-
-    def shift_positions_to_center(self, wb_rear_axle: float):
-        """
-        Shifts position from rear-axle to vehicle center
-        :param wb_rear_axle: distance between rear-axle and vehicle center
-        """
-        # shift positions from rear axle to center
-        orientation = self.orientation
-        state_shifted = self.translate_rotate(np.array([wb_rear_axle * np.cos(orientation),
-                                                        wb_rear_axle * np.sin(orientation)]), 0.0)
-        return state_shifted
-
-    @classmethod
-    def create_from_initial_state(cls, initial_state: InitialState, wheelbase: float, wb_rear_axle: float):
-        """
-        Converts InitialState object to ReactivePlannerState object by:
-        * adding initial acceleration (if not existing)
-        * adding initial steering angle
-        * removing initial slip angle
-        * shifting position from center to rear axle
-        :param initial_state: InitialState object
-        :param wheelbase: wheelbase of the vehicle
-        :param wb_rear_axle: distance between rear-axle and vehicle center
-        """
-        assert type(initial_state) == InitialState, "<ReactivePlannerState.create_from_initial_state()>: Input must be" \
-                                                    "of type InitialState"
-        # add acceleration (if not existing)
-        if not hasattr(initial_state, 'acceleration'):
-            initial_state.acceleration = 0.
-
-        # remove slip angle
-        if hasattr(initial_state, "slip_angle"):
-            delattr(initial_state, "slip_angle")
-
-        # shift initial position from center to rear axle
-        orientation = initial_state.orientation
-        initial_state_shifted = initial_state.translate_rotate(np.array([-wb_rear_axle * np.cos(orientation),
-                                                                         -wb_rear_axle * np.sin(orientation)]), 0.0)
-
-        # convert to ReactivePlannerState
-        x0_planner = ReactivePlannerState()
-        x0_planner = initial_state_shifted.convert_state_to_state(x0_planner)
-
-        # add steering angle
-        x0_planner.steering_angle = np.arctan2(wheelbase * x0_planner.yaw_rate, x0_planner.velocity)
-
-        return x0_planner
-
-
-=======
->>>>>>> 58af54b1
 class ReactivePlanner(object):
     """
     Reactive planner class that plans trajectories in a sampling-based fashion
@@ -138,11 +64,7 @@
         # Set horizon variables
         self.horizon = config.planning.planning_horizon
         self.dT = config.planning.dt
-<<<<<<< HEAD
-        self.N = config.planning.time_steps_computation
-=======
         self.N = int(config.planning.planning_horizon / config.planning.dt)
->>>>>>> 58af54b1
         self._check_valid_settings()
         self.vehicle_params = config.vehicle
         self._low_vel_mode_threshold = config.planning.low_vel_mode_threshold
@@ -155,12 +77,9 @@
         self.x_0: Optional[ReactivePlannerState] = None
         self.x_cl: Optional[Tuple[List, List]] = None
 
-<<<<<<< HEAD
-=======
         self.record_state_list: List[ReactivePlannerState] = list()
         self.record_input_list: List[InputState] = list()
 
->>>>>>> 58af54b1
         self.current_ego_vehicle = None
         self._LOW_VEL_MODE = False
 
@@ -178,7 +97,7 @@
         self.goal_area = None
         self.occlusion_module = None
         self.goal_message = "Planner is in time step 0!"
-<<<<<<< HEAD
+        self.use_amazing_visualizer = config.debug.use_amazing_visualizer
 
         self._desired_speed = None
         self._desired_d = 0.
@@ -195,25 +114,6 @@
         self.set_collision_checker(self.scenario)
         self._goal_checker = GoalReachedChecker(planning_problem)
 
-=======
-        self.use_amazing_visualizer = config.debug.use_amazing_visualizer
-
-        self._desired_speed = None
-        self._desired_d = 0.
-        self.max_seen_costs = 1
-
-        # **************************
-        # Extensions Initialization
-        # **************************
-        if config.prediction.mode:
-            self.use_prediction = True
-        else:
-            self.use_prediction = False
-
-        self.set_collision_checker(self.scenario)
-        self._goal_checker = GoalReachedChecker(planning_problem)
-
->>>>>>> 58af54b1
         # **************************
         # Statistics Initialization
         # **************************
@@ -229,19 +129,11 @@
         self._sampling_min = config.sampling.sampling_min
         self._sampling_max = config.sampling.sampling_max
         self.set_d_sampling_parameters(config.sampling.d_min, config.sampling.d_max)
-<<<<<<< HEAD
-        self.set_t_sampling_parameters(config.sampling.t_min, config.planning.dt, config.planning.planning_horizon)
-        fs_sampling = DefGymSampling(self.dT, self.horizon, config.sampling.sampling_max)
-        self._sampling_d = fs_sampling.d_samples
-        self._sampling_t = fs_sampling.t_samples
-        self._sampling_v = fs_sampling.v_samples
-=======
         self.set_t_sampling_parameters(config.planning.planning_horizon, config.planning.dt, config.planning.planning_horizon)
         # fs_sampling = DefGymSampling(self.dT, self.horizon, config.sampling.sampling_max)
         # self._sampling_d = fs_sampling.d_samples
         # self._sampling_t = fs_sampling.t_samples
         # self._sampling_v = fs_sampling.v_samples
->>>>>>> 58af54b1
 
         # *****************************
         # Debug & Logger Initialization
@@ -251,12 +143,8 @@
         self.save_all_traj = config.debug.save_all_traj
         self.all_traj = None
         self.use_occ_model = config.occlusion.use_occlusion_module
-<<<<<<< HEAD
-        self.logger = DataLoggingCosts(path_logs=log_path, save_all_traj=self.save_all_traj)
-=======
         self.logger = DataLoggingCosts(path_logs=log_path,
                                        save_all_traj=self.save_all_traj or self.use_amazing_visualizer)
->>>>>>> 58af54b1
         self._draw_traj_set = config.debug.draw_traj_set
         self._kinematic_debug = config.debug.kinematic_debug
 
@@ -411,9 +299,6 @@
         if collision_checker is None:
             assert scenario is not None, '<ReactivePlanner.set collision checker>: Please provide a CommonRoad scenario OR a ' \
                                          'CollisionChecker object to the planner.'
-<<<<<<< HEAD
-            cc_scenario = create_collision_checker_scenario(scenario)
-=======
             cc_scenario = pycrcc.CollisionChecker()
             for co in scenario.static_obstacles:
                 obs = create_collision_object(co)
@@ -421,7 +306,6 @@
             for co in scenario.dynamic_obstacles:
                 tvo = create_collision_object(co)
                 cc_scenario.add_collision_object(tvo)
->>>>>>> 58af54b1
             _, road_boundary_sg_obb = create_road_boundary_obstacle(scenario)
             cc_scenario.add_collision_object(road_boundary_sg_obb)
             self._cc: pycrcc.CollisionChecker = cc_scenario
@@ -785,37 +669,6 @@
 
         return cartTraj
 
-    def _compute_cart_traj(self, trajectory: TrajectorySample) -> Trajectory:
-        """
-        Computes the output required for visualizing in CommonRoad framework
-        :param trajectory: the optimal trajectory
-        :return: (CartesianTrajectory, FrenetTrajectory, lon sample, lat sample)
-        """
-        # go along state list
-        cart_list = list()
-
-        for i in range(len(trajectory.cartesian.x)):
-            # create Cartesian state
-            cart_states = dict()
-            cart_states['time_step'] = self.x_0.time_step+i
-            cart_states['position'] = np.array([trajectory.cartesian.x[i], trajectory.cartesian.y[i]])
-            cart_states['orientation'] = trajectory.cartesian.theta[i]
-            cart_states['velocity'] = trajectory.cartesian.v[i]
-            cart_states['acceleration'] = trajectory.cartesian.a[i]
-            if i > 0:
-                cart_states['yaw_rate'] = (trajectory.cartesian.theta[i] - trajectory.cartesian.theta[i-1]) / self.dT
-            else:
-                cart_states['yaw_rate'] = self.x_0.yaw_rate
-            # TODO Check why computation with yaw rate was faulty ??
-            cart_states['steering_angle'] = np.arctan2(self.vehicle_params.wheelbase *
-                                                       trajectory.cartesian.kappa[i], 1.0)
-            cart_list.append(ReactivePlannerState(**cart_states))
-
-        # make Cartesian and Curvilinear Trajectory
-        cartTraj = Trajectory(self.x_0.time_step, cart_list)
-
-        return cartTraj
-
     def plan(self) -> tuple:
         """
         Plans an optimal trajectory
@@ -885,7 +738,7 @@
 
             # create CommonRoad Obstacle for the ego Vehicle
             if trajectory_pair is not None:
-                self.current_ego_vehicle.append(self.convert_state_list_to_commonroad_object(trajectory_pair[0].state_list))
+                self.current_ego_vehicle = self.convert_state_list_to_commonroad_object(trajectory_pair[0].state_list)
 
             if optimal_trajectory is not None and self.log_risk:
                 optimal_trajectory = self.cost_function.set_risk_costs(optimal_trajectory)
@@ -912,20 +765,12 @@
         # **************************
         # Logging
         # **************************
-<<<<<<< HEAD
-        self.logger.log(optimal_trajectory, infeasible_kinematics=self.infeasible_count_kinematics,
-                        infeasible_collision=self.infeasible_count_collision, planning_time=time.time() - t0,
-                        cluster=cluster_)
-        self.logger.log_pred(self.predictions)
-        if self.save_all_traj:
-=======
         if optimal_trajectory is not None:
             self.logger.log(optimal_trajectory, infeasible_kinematics=self.infeasible_count_kinematics,
                             infeasible_collision=self.infeasible_count_collision, planning_time=time.time() - t0,
-                            cluster=cluster_, ego_vehicle=self.current_ego_vehicle[-1])
+                            cluster=cluster_, ego_vehicle=self.current_ego_vehicle)
             self.logger.log_pred(self.predictions)
         if self.save_all_traj or self.use_amazing_visualizer:
->>>>>>> 58af54b1
             self.logger.log_all_trajectories(self.all_traj, self.x_0.time_step, cluster=cluster_)
 
         # **************************
@@ -1334,11 +1179,7 @@
         self._infeasible_count_kinematics[0] = len(trajectory_bundle.trajectories) - len(feasible_trajectories)
 
         # for visualization store all trajectories with validity level based on kinematic validity
-<<<<<<< HEAD
-        if self._draw_traj_set or self.save_all_traj:
-=======
         if self._draw_traj_set or self.save_all_traj or self.use_amazing_visualizer:
->>>>>>> 58af54b1
             for traj in feasible_trajectories:
                 setattr(traj, 'valid', True)
             for traj in infeasible_trajectories:
@@ -1351,19 +1192,11 @@
             # set feasible trajectories in bundle
             trajectory_bundle.trajectories = feasible_trajectories
             # sort trajectories according to their costs
-<<<<<<< HEAD
-            trajectory_bundle.sort()
-
-        # go through sorted list of trajectories and check for collisions
-        for trajectory in trajectory_bundle.get_sorted_list():
-            # Add Occupancy of Trejectory to do Collision Checks later
-=======
             trajectory_bundle.sort(occlusion_module=self.occlusion_module)
 
         # go through sorted list of sorted trajectories and check for collisions
         for trajectory in trajectory_bundle.get_sorted_list(occlusion_module=self.occlusion_module):
             # Add Occupancy of Trajectory to do Collision Checks later
->>>>>>> 58af54b1
             cart_traj = self._compute_cart_traj(trajectory)
             trajectory.occupancy = self.convert_state_list_to_commonroad_object(cart_traj.state_list)
             # get collision_object
@@ -1453,11 +1286,7 @@
 
     def check_collision(self, ego_vehicle):
 
-<<<<<<< HEAD
-        ego = pycrcc.TimeVariantCollisionObject((self.x_0.time_step - 1))
-=======
         ego = pycrcc.TimeVariantCollisionObject((self.x_0.time_step))
->>>>>>> 58af54b1
         ego.append_obstacle(pycrcc.RectOBB(0.5 * self.vehicle_params.length, 0.5 * self.vehicle_params.width,
                                            ego_vehicle.initial_state.orientation,
                                            ego_vehicle.initial_state.position[0], ego_vehicle.initial_state.position[1]))
