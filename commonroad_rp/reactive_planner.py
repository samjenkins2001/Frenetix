--- conflicted
+++ resolved
@@ -11,15 +11,11 @@
 import numpy as np
 from typing import List, Optional, Tuple
 import logging
-<<<<<<< HEAD
-from risk_assessment.risk_costs import calc_risk
-=======
 import multiprocessing
 from risk_assessment.risk_costs import calc_risk
 from risk_assessment.utils.logistic_regression_symmetrical import get_protected_inj_prob_log_reg_ignore_angle
 from multiprocessing.context import Process
 from omegaconf import OmegaConf
->>>>>>> 5796d434
 
 import copy
 # commonroad-io
@@ -42,16 +38,10 @@
 
 # commonroad_rp imports
 from commonroad_rp.parameter import TimeSampling, VelocitySampling, PositionSampling
-<<<<<<< HEAD
-
-from commonroad_rp.utility.utils_coordinate_system import CoordinateSystem, smooth_ref_path
-from commonroad_rp.utility import reachable_set
-=======
 from commonroad_rp.polynomial_trajectory import QuinticTrajectory, QuarticTrajectory
 from commonroad_rp.trajectories import TrajectoryBundle, TrajectorySample, CartesianSample, CurviLinearSample
 from commonroad_rp.utility.utils_coordinate_system import CoordinateSystem, interpolate_angle
 
->>>>>>> 5796d434
 from commonroad_rp.state import ReactivePlannerState
 from commonroad_rp.prediction_helpers import collision_checker_prediction
 
@@ -60,10 +50,6 @@
 from cr_scenario_handler.utils.configuration import Configuration
 from commonroad_rp.utility.logging_helpers import DataLoggingCosts
 
-<<<<<<< HEAD
-from commonroad_rp.prediction_helpers import collision_checker_prediction
-=======
->>>>>>> 5796d434
 from commonroad_rp.utility import helper_functions as hf
 
 from commonroad_rp.utility.load_json import (
@@ -78,9 +64,6 @@
 from frenetPlannerHelper.trajectory_functions.cost_functions import *
 from frenetPlannerHelper.trajectory_functions import FillCoordinates, ComputeInitialState
 from frenetPlannerHelper import *
-
-# get logger
-msg_logger = logging.getLogger("Message_logger")
 
 # get logger
 msg_logger = logging.getLogger("Message_logger")
@@ -126,11 +109,7 @@
         self.set_scenario(scenario)
         self.planning_problem = planning_problem
         self.predictions = None
-<<<<<<< HEAD
-        self.predictionsForCpp = {}
-=======
         self.reach_set = None
->>>>>>> 5796d434
         self.behavior = None
         self.set_new_ref_path = None
         self.cost_function = None
@@ -206,42 +185,11 @@
         self.params_harm = load_harm_parameter_json(work_dir)
         self.params_risk = load_risk_json(work_dir)
 
-<<<<<<< HEAD
-        try:
-            (
-                _,
-                self.road_boundary,
-            ) = create_road_boundary_obstacle(
-                scenario=self.scenario,
-                method="aligned_triangulation",
-                axis=2,
-            )
-        except:
-            raise RuntimeError("Road Boundary can not be created")
-
-        # check whether reachable sets have to be calculated for responsibility
-        if (
-                'R' in self.cost_weights
-                and self.cost_weights['R'] > 0
-        ):
-            self.responsibility = True
-            self.reach_set = reachable_set.ReachSet(
-                scenario=self.scenario,
-                ego_id=24,
-                ego_length=config.vehicle.length,
-                ego_width=config.vehicle.width,
-                work_dir=work_dir
-            )
-        else:
-            self.responsibility = False
-            self.reach_set = None
-=======
         # **************************
         # Cost Function Setting
         # **************************
         cost_function = AdaptableCostFunction(rp=self, configuration=config)
         self.set_cost_function(cost_function=cost_function)
->>>>>>> 5796d434
 
     @property
     def goal_checker(self):
@@ -272,23 +220,6 @@
         """Number of kinematically infeasible trajectories"""
         return self._infeasible_count_kinematics
 
-<<<<<<< HEAD
-    def update_externals(self, x_0: ReactivePlannerState=None, x_cl: Optional[Tuple[List, List]]=None,
-                         scenario: Scenario=None, goal_area=None, planning_problem=None,
-                         cost_function=None, reference_path: np.ndarray=None, occlusion_module=None,
-                         desired_velocity: float = None, predictions=None, behavior=None):
-        if x_0 is not None:
-            self.x_0 = x_0
-
-            # Check for low velocity mode
-            if self.x_0.velocity < self._low_vel_mode_threshold:
-                self._LOW_VEL_MODE = True
-            else:
-                self._LOW_VEL_MODE = False
-
-        if x_cl is not None:
-            self.x_cl = x_cl
-=======
     def update_externals(self, scenario: Scenario = None, reference_path: np.ndarray = None,
                          planning_problem: PlanningProblem = None, goal_area: GoalRegion = None,
                          x_0: ReactivePlannerState = None, x_cl: Optional[Tuple[List, List]] = None,
@@ -309,7 +240,6 @@
         :param reach_set: external calculated reach_sets
         :param behavior: behavior planner setup
         """
->>>>>>> 5796d434
         if scenario is not None:
             self.set_scenario(scenario)
         if reference_path is not None:
@@ -328,23 +258,9 @@
         if desired_velocity is not None:
             self.set_desired_velocity(desired_velocity, x_0.velocity)
         if predictions is not None:
-<<<<<<< HEAD
-            self.predictions = predictions
-            for key in self.predictions.keys():
-                self.predictionsForCpp[key] = PredictedObject(self.predictions[key]['pos_list'].shape[0])
-                for time_step in range(self.predictions[key]['pos_list'].shape[0]):
-                    self.predictionsForCpp[key].object_id = key
-                    self.predictionsForCpp[key].predictedPath[time_step].position = np.append(self.predictions[key]['pos_list'][time_step], 0)
-                    self.predictionsForCpp[key].predictedPath[time_step].orientation[2] = np.sin(self.predictions[key]['orientation_list'][time_step] / 2.0)
-                    self.predictionsForCpp[key].predictedPath[time_step].orientation[3] = np.cos(self.predictions[key]['orientation_list'][time_step] / 2.0)
-                    self.predictionsForCpp[key].predictedPath[time_step].covariance[:2, :2] = self.predictions[key]['cov_list'][time_step]
-
-
-=======
             self.set_predictions(predictions)
         if reach_set is not None:
             self.set_reach_set(reach_set)
->>>>>>> 5796d434
         if behavior is not None:
             self.set_behavior(behavior)
 
@@ -415,85 +331,22 @@
         self.cost_function = cost_function
         self.logger.set_logging_header(self.config.cost.cost_weights)
 
-    def trajectory_handler_set_constant_functions(self):
-        self.handler.add_feasability_function(CheckYawRateConstraint(deltaMax=self.vehicle_params.delta_max,
-                                                                     wheelbase=self.vehicle_params.wheelbase))
-        self.handler.add_feasability_function(CheckAccelerationConstraint(switchingVelocity=self.vehicle_params.v_switch,
-                                                                          maxAcceleration=self.vehicle_params.a_max))
-        self.handler.add_feasability_function(CheckCurvatureConstraint(deltaMax=self.vehicle_params.delta_max,
-                                                                       wheelbase=self.vehicle_params.wheelbase))
-        self.handler.add_feasability_function(CheckCurvatureRateConstraint(wheelbase=self.vehicle_params.wheelbase,
-                                                                           velocityDeltaMax=self.vehicle_params.v_delta_max))
-
-        name = "Acceleration"
-        if name in self.cost_weights.keys() and self.cost_weights[name] > 0:
-            self.handler.add_cost_function(CalculateAccelerationCost(name, self.cost_weights[name]))
-
-        name = "Jerk"
-        if name in self.cost_weights.keys() and self.cost_weights[name] > 0:
-            self.handler.add_cost_function(CalculateJerkCost(name, self.cost_weights[name]))
-
-        name = "Lateral Jerk"
-        if name in self.cost_weights.keys() and self.cost_weights[name] > 0:
-            self.handler.add_cost_function(CalculateLateralJerkCost(name, self.cost_weights[name]))
-
-        name = "Longitudinal Jerk"
-        if name in self.cost_weights.keys() and self.cost_weights[name] > 0:
-            self.handler.add_cost_function(CalculateLongitudinalJerkCost(name, self.cost_weights[name]))
-
-        name = "Orientation Offset"
-        if name in self.cost_weights.keys() and self.cost_weights[name] > 0:
-            self.handler.add_cost_function(CalculateOrientationOffsetCost(name, self.cost_weights[name]))
-
-        name = "Path Length"
-        if name in self.cost_weights.keys() and self.cost_weights[name] > 0:
-            msg_logger.info("Path Length not implemented yet")
-
-        name = "Lane Center Offset"
-        if name in self.cost_weights.keys() and self.cost_weights[name] > 0:
-            self.handler.add_cost_function(CalculateLaneCenterOffsetCost(name, self.cost_weights[name]))
-
-        name = "Velocity Costs"
-        if name in self.cost_weights.keys() and self.cost_weights[name] > 0:
-            msg_logger.info("Velocity Costs not implemented yet")
-
-        name = "Distance to Reference Path"
-        if name in self.cost_weights.keys() and self.cost_weights[name] > 0:
-            self.handler.add_cost_function(CalculateDistanceToReferencePathCost(name, self.cost_weights[name]))
-
-    def trajectory_handler_set_changing_functions(self):
-
-        self.handler.add_function(FillCoordinates(lowVelocityMode=self._LOW_VEL_MODE,
-                                                  initialOrientation=self.x_0.orientation,
-                                                  coordinateSystem=self.coordinate_system))
-        name = "Prediction"
-        if name in self.cost_weights.keys() and self.cost_weights[name] > 0:
-            self.handler.add_cost_function(CalculateCollisionProbabilityMahalanobis(name, self.cost_weights[name], self.predictionsForCpp))
-
-        name = "Distance to Obstacles"
-        if name in self.cost_weights.keys() and self.cost_weights[name] > 0:
-            obstacle_positions = np.zeros((len(self.scenario.obstacles), 2))
-            for i, obstacle in enumerate(self.scenario.obstacles):
-                state = obstacle.state_at_time(self.x_0.time_step)
-                if state is not None:
-                    obstacle_positions[i, 0] = state.position[0]
-                    obstacle_positions[i, 1] = state.position[1]
-
-            self.handler.add_cost_function(CalculateDistanceToObstacleCost(name, self.cost_weights[name], obstacle_positions))
-
-        name = "Velocity Offset"
-        if name in self.cost_weights.keys() and self.cost_weights[name] > 0:
-            self.handler.add_cost_function(CalculateVelocityOffsetCost(name, self.cost_weights[name], self._desired_speed))
-
-    def set_reference_path(self, reference_path: np.ndarray):
-        """
-        Automatically creates a curvilinear coordinate system from a given reference path
-        :param reference_path: reference_path as polyline
-        """
-
-        reference_path = smooth_ref_path(reference_path)
-        self.coordinate_system: CoordinateSystemWrapper = CoordinateSystemWrapper(reference_path)
-        self._co: CoordinateSystem = CoordinateSystem(reference_path)
+    def set_reference_path(self, reference_path: np.ndarray = None, coordinate_system: CoordinateSystem = None):
+        """
+        Automatically creates a curvilinear coordinate system from a given reference path or sets a given
+        curvilinear coordinate system for the planner to use
+        :param reference_path: reference path as polyline
+        :param coordinate_system: given CoordinateSystem object which is used by the planner
+        """
+        if coordinate_system is None:
+            assert reference_path is not None, '<set reference path>: Please provide a reference path OR a ' \
+                                               'CoordinateSystem object to the planner.'
+            self._co: CoordinateSystem = CoordinateSystem(reference_path)
+        else:
+            assert reference_path is None, '<set reference path>: Please provide a reference path OR a ' \
+                                           'CoordinateSystem object to the planner.'
+            self._co: CoordinateSystem = coordinate_system
+            self.set_new_ref_path = True
 
     def set_goal_area(self, goal_area: GoalRegion):
         """
@@ -558,8 +411,6 @@
         self._sampling_v = VelocitySampling(min_v, max_v, self._sampling_max)
 
         msg_logger.info('Sampled interval of velocity: {} m/s - {} m/s'.format(min_v, max_v))
-<<<<<<< HEAD
-=======
 
     def set_collision_checker(self, scenario: Scenario = None, collision_checker: pycrcc.CollisionChecker = None):
         """
@@ -590,7 +441,6 @@
             self._cc: pycrcc.CollisionChecker = collision_checker
 
     def set_risk_costs(self, trajectory):
-
         ego_risk_dict, obst_risk_dict, ego_harm_dict, obst_harm_dict, ego_risk, obst_risk = calc_risk(
             traj=trajectory,
             ego_state=self.x_0,
@@ -605,7 +455,6 @@
         trajectory._ego_risk = ego_risk
         trajectory._obst_risk = obst_risk
         return trajectory
->>>>>>> 5796d434
 
     def _get_no_of_samples(self, samp_level: int) -> int:
         """
@@ -630,11 +479,6 @@
         trajectory_pair = None
         t0 = time.time()
 
-<<<<<<< HEAD
-    # def _create_stopping_trajectory(self, x_0, x_0_lon, x_0_lat, stop_point, cost_function):
-    #
-    #     return trajectory_bundle
-=======
         # initial index of sampling set to use
         i = self._sampling_min  # Time sampling is not used. To get more samples, start with level 1.
 
@@ -781,7 +625,6 @@
         msg_logger.debug(f'Initial x_0 lat = {x_0_lat}')
 
         return x_0_lon, x_0_lat
->>>>>>> 5796d434
 
     def _create_trajectory_bundle(self, x_0_lon: np.array, x_0_lat: np.array, cost_function, samp_level: int) -> TrajectoryBundle:
         """
@@ -852,169 +695,6 @@
         self._infeasible_count_collision = 0
         self._infeasible_count_kinematics = np.zeros(10)
 
-<<<<<<< HEAD
-    def plan(self) -> tuple:
-        """
-        Plans an optimal trajectory
-        :return: Optimal trajectory as tuple
-        """
-
-        # # Assign responsibility to predictions
-        # if self.responsibility:
-        #     self.predictions = assign_responsibility_by_action_space(
-        #         self.scenario, self.x_0, self.predictions
-        #     )
-        #     # calculate reachable sets
-        #     self.reach_set.calc_reach_sets(self.x_0, list(self.predictions.keys()))
-
-        # **************************************
-        # Initialization of Cpp Frenet Functions
-        # **************************************
-        self.trajectory_handler_set_changing_functions()
-        initial_state = TrajectorySample(x0=self.x_0.position[0],
-                                         y0=self.x_0.position[1],
-                                         orientation0=self.x_0.orientation,
-                                         acceleration0=self.x_0.acceleration,
-                                         velocity0=self.x_0.velocity)
-
-        initial_state_computation = ComputeInitialState(coordinateSystem=self.coordinate_system,
-                                                        wheelBase=self.vehicle_params.wheelbase,
-                                                        steeringAngle=self.x_0.steering_angle,
-                                                        lowVelocityMode=self._LOW_VEL_MODE)
-
-        initial_state_computation.evaluate_trajectory(initial_state)
-
-        x_0_lat = [initial_state.curvilinear.d, initial_state.curvilinear.d_dot, initial_state.curvilinear.d_ddot]
-        x_0_lon = [initial_state.curvilinear.s, initial_state.curvilinear.s_dot, initial_state.curvilinear.s_ddot]
-
-        msg_logger.debug("<ReactivePlanner>: Starting planning with: \n#################")
-        msg_logger.debug(f'Initial x_0 lon = {x_0_lon}')
-        msg_logger.debug(f'Initial x_0 lat = {x_0_lat}')
-        msg_logger.debug("#################")
-
-        msg_logger.debug('<Reactive Planner>: initial state is: lon = {} / lat = {}'.format(x_0_lon, x_0_lat))
-        msg_logger.debug('<Reactive Planner>: desired velocity is {} m/s'.format(self._desired_speed))
-
-        # Initialization of while loop
-        optimal_trajectory = None
-        feasible_trajectories = []
-        t0 = time.time()
-        samp_level = self._sampling_min
-        while optimal_trajectory is None and samp_level < self._sampling_max:
-
-            # *************************************
-            # Create & Evaluate Trajectories in Cpp
-            # *************************************
-            t1_range = np.array(list(self._sampling_t.to_range(samp_level)))
-            ss1_range = np.array(list(self._sampling_v.to_range(samp_level)))
-            d1_range = np.array(list(self._sampling_d.to_range(samp_level).union(x_0_lat[0])))
-
-            sampling_matrix = generate_sampling_matrix(t0_range=0.0,
-                                                       t1_range=t1_range,
-                                                       s0_range=x_0_lon[0],
-                                                       ss0_range=x_0_lon[1],
-                                                       sss0_range=x_0_lon[2],
-                                                       ss1_range=ss1_range,
-                                                       sss1_range=0,
-                                                       d0_range=x_0_lat[0],
-                                                       dd0_range=x_0_lat[1],
-                                                       ddd0_range=x_0_lat[2],
-                                                       d1_range=d1_range,
-                                                       dd1_range=0.0,
-                                                       ddd1_range=0.0)
-
-            self.handler.reset_Trajectories()
-            self.handler.generate_trajectories(sampling_matrix, self._LOW_VEL_MODE)
-            self.handler.evaluate_all_current_functions_concurrent(True)
-            #self.handler.evaluate_all_current_functions(True)
-
-            feasible_trajectories = []
-            infeasible_trajectories = []
-            for trajectory in self.handler.get_sorted_trajectories():
-                # check if trajectory is feasible
-                if trajectory.feasible:
-                    feasible_trajectories.append(trajectory)
-                else:
-                    infeasible_trajectories.append(trajectory)
-
-            # for visualization store all trajectories with validity level based on kinematic validity
-            if self._draw_traj_set or self.save_all_traj or self.use_amazing_visualizer:
-                trajectories = feasible_trajectories + infeasible_trajectories
-                self.all_traj = trajectories
-
-            # *****************************
-            # Optional: Use Occlusion Model
-            # *****************************
-            if self.use_occ_model and feasible_trajectories:
-                self.occlusion_module.occ_phantom_module.evaluate_trajectories(feasible_trajectories)
-                self.occlusion_module.occ_uncertainty_map_evaluator.evaluate_trajectories(feasible_trajectories)
-
-            # ******************************************
-            # Check Feasible Trajectories for Collisions
-            # ******************************************
-            optimal_trajectory = self.trajectory_collision_check(feasible_trajectories)
-
-            if optimal_trajectory is not None and self.log_risk:
-                optimal_trajectory = self.set_risk_costs(optimal_trajectory)
-
-            msg_logger.debug('<ReactivePlanner>: Rejected {} infeasible trajectories due to kinematics'.format(
-                self.infeasible_count_kinematics))
-            msg_logger.debug('<ReactivePlanner>: Rejected {} infeasible trajectories due to collisions'.format(
-                self.infeasible_count_collision))
-
-            # increase sampling level (i.e., density) if no optimal trajectory could be found
-            samp_level += 1
-
-        planning_time = time.time() - t0
-        self.optimal_trajectory = optimal_trajectory
-
-        # **************************
-        # Set Risk Costs
-        # **************************
-        if optimal_trajectory is None and feasible_trajectories:
-            for traje in feasible_trajectories:
-                self.set_risk_costs(traje)
-            sort_risk = sorted(feasible_trajectories, key=lambda traj: traj._ego_risk + traj._obst_risk, reverse=False)
-            optimal_trajectory = sort_risk[0]
-
-        # ******************************************
-        # Update Trajectory Pair & Commonroad Object
-        # ******************************************
-        trajectory_pair = self._compute_trajectory_pair(optimal_trajectory) if optimal_trajectory is not None else None
-        if trajectory_pair is not None:
-            current_ego_vehicle = self.convert_state_list_to_commonroad_object(trajectory_pair[0].state_list)
-            self.set_ego_vehicle_state(current_ego_vehicle=current_ego_vehicle)
-
-        # **************************
-        # Logging
-        # **************************
-        if optimal_trajectory is not None:
-            self.logger.trajectory_number = self.x_0.time_step
-            self.logger.log(optimal_trajectory, infeasible_kinematics=self.infeasible_count_kinematics,
-                            infeasible_collision=self.infeasible_count_collision, planning_time=planning_time,
-                            ego_vehicle=self.ego_vehicle_history[-1])
-            self.logger.log_predicition(self.predictions)
-        if self.save_all_traj or self.use_amazing_visualizer:
-            self.logger.log_all_trajectories(self.all_traj, self.x_0.time_step)
-
-        # **************************
-        # Check Cost Status
-        # **************************
-        if optimal_trajectory is not None and self.x_0.time_step > 0:
-            self._optimal_cost = optimal_trajectory.cost
-            msg_logger.debug('Found optimal trajectory with {}% of maximum seen costs'
-                  .format(int((self._optimal_cost/self.max_seen_costs)*100)))
-
-        if optimal_trajectory is not None:
-            if self.max_seen_costs < self._optimal_cost:
-                self.max_seen_costs = self._optimal_cost
-
-        return trajectory_pair
-
-    def trajectory_collision_check(self, feasible_trajectories):
-        """
-        Checks valid trajectories for collisions with static obstacles
-=======
         # check kinematics of each trajectory
         if self._multiproc:
             # with multiprocessing
@@ -1405,7 +1085,6 @@
     def trajectory_collision_check(self, feasible_trajectories):
         """
         Checks feasible trajectories for collisions with static obstacles
->>>>>>> 5796d434
         :param feasible_trajectories: feasible trajectories list
         :return trajectory: optimal feasible trajectory or None
         """
@@ -1415,15 +1094,9 @@
             cart_traj = self._compute_cart_traj(trajectory)
             occupancy = self.convert_state_list_to_commonroad_object(cart_traj.state_list)
             # get collision_object
-<<<<<<< HEAD
-            coll_obj = self._create_coll_object(occupancy, self.vehicle_params, self.x_0)
-
-            # TODO: Check kinematic checks in cpp. no valid traj available
-=======
             coll_obj = self.create_coll_object(occupancy, self.vehicle_params, self.x_0)
 
             # TODO: Check kinematic checks in cpp. no feasible traj available
->>>>>>> 5796d434
             if self.use_prediction:
                 collision_detected = collision_checker_prediction(
                     predictions=self.predictions,
@@ -1463,8 +1136,6 @@
                 return trajectory
 
         return None
-<<<<<<< HEAD
-=======
 
     def _compute_trajectory_pair(self, trajectory: TrajectorySample) -> tuple:
         """
@@ -1554,8 +1225,9 @@
 
     def _compute_standstill_trajectory(self) -> TrajectorySample:
         """
-        Computes a standstill trajectory if the vehicle is already at velocity 0
-        :return: The TrajectorySample for a standstill trajectory
+        Checks valid trajectories for collisions with static obstacles
+        :param feasible_trajectories: feasible trajectories list
+        :return trajectory: optimal feasible trajectory or None
         """
         # current planner initial state
         x_0 = self.x_0
@@ -1630,7 +1302,6 @@
         self._total_count = len(trajectory_bundle._trajectory_bundle)
         msg_logger.debug(' %s trajectories sampled' % len(trajectory_bundle._trajectory_bundle))
         return trajectory_bundle
->>>>>>> 5796d434
 
     def convert_state_list_to_commonroad_object(self, state_list, obstacle_id: int = 42):
         """
@@ -1651,8 +1322,6 @@
         prediction = TrajectoryPrediction(trajectory, shape)
         return DynamicObstacle(obstacle_id, ObstacleType.CAR, shape, trajectory.state_list[0], prediction)
 
-<<<<<<< HEAD
-=======
     def create_coll_object(self, trajectory, vehicle_params, ego_state):
         """Create a collision_object of the trajectory for collision checking with road
         boundary and with other vehicles."""
@@ -1672,7 +1341,6 @@
 
         return collision_object
 
->>>>>>> 5796d434
     def check_goal_reached(self):
         # Get the ego vehicle
         self.goal_checker.register_current_state(self.x_0)
@@ -1730,34 +1398,10 @@
                 self.logger.log_collision(False, self.vehicle_params.length, self.vehicle_params.width, progress)
             return True
 
-<<<<<<< HEAD
-    def set_risk_costs(self, trajectory):
-
-        ego_risk_dict, obst_risk_dict, ego_harm_dict, obst_harm_dict, ego_risk, obst_risk = calc_risk(
-            traj=trajectory,
-            ego_state=self.x_0,
-            predictions=self.predictions,
-            scenario=self.scenario,
-            ego_id=24,
-            vehicle_params=self.vehicle_params,
-            road_boundary=self.road_boundary,
-            params_harm=self.params_harm,
-            params_risk=self.params_risk,
-        )
-        trajectory._ego_risk = ego_risk
-        trajectory._obst_risk = obst_risk
-        return trajectory
-
-=======
->>>>>>> 5796d434
     def shift_orientation(self, trajectory: Trajectory, interval_start=-np.pi, interval_end=np.pi):
         for state in trajectory.state_list:
             while state.orientation < interval_start:
                 state.orientation += 2 * np.pi
             while state.orientation > interval_end:
                 state.orientation -= 2 * np.pi
-<<<<<<< HEAD
-        return trajectory
-=======
-        return trajectory
->>>>>>> 5796d434
+        return trajectory