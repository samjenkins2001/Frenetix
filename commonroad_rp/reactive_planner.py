--- conflicted
+++ resolved
@@ -222,11 +222,7 @@
         return len(self._sampling_v.to_range(samp_level)) * len(self._sampling_d.to_range(samp_level)) * len(
             self._sampling_t.to_range(samp_level))
 
-<<<<<<< HEAD
-    def _create_trajectory_bundle(self, x_0_lon: np.array, x_0_lat: np.array, cost_function: CostFunction, samp_level: int) -> TrajectoryBundle:
-=======
-    def _create_trajectory_bundle(self, x_0_lon: np.array, x_0_lat: np.array, predictions: dict, samp_level: int) -> TrajectoryBundle:
->>>>>>> c3dd1e96
+    def _create_trajectory_bundle(self, x_0_lon: np.array, x_0_lat: np.array, predictions: dict, cost_function: CostFunction, samp_level: int) -> TrajectoryBundle:
         """
         Plans trajectory samples that try to reach a certain velocity and samples in this domain.
         Sample in time (duration) and velocity domain. Initial state is given. Longitudinal end state (s) is sampled.
@@ -271,11 +267,8 @@
                             trajectories.append(trajectory_sample)
 
         # perform pre check and order trajectories according their cost
-<<<<<<< HEAD
         trajectory_bundle = TrajectoryBundle(trajectories, cost_function=cost_function)
-=======
         trajectory_bundle = TrajectoryBundle(trajectories, cost_function=DefaultCostFunction(rp=self, predictions=predictions, desired_d=0))
->>>>>>> c3dd1e96
         self._total_count = len(trajectory_bundle._trajectory_bundle)
         if self.debug_mode >= 1:
             print('<ReactivePlanner>: %s trajectories sampled' % len(trajectory_bundle._trajectory_bundle))
@@ -437,11 +430,8 @@
             cost_function = AdaptableCostFunction(self._desired_speed, 0)
 
             # sample trajectory bundle
-<<<<<<< HEAD
             bundle = self._create_trajectory_bundle(x_0_lon, x_0_lat, cost_function, samp_level=i)
-=======
             bundle = self._create_trajectory_bundle(x_0_lon, x_0_lat, predictions, samp_level=i)
->>>>>>> c3dd1e96
 
             # get optimal trajectory
             t0 = time.time()
@@ -671,13 +661,8 @@
                 oneKrD = (1 - k_r * d[i])
                 cosTheta = math.cos(theta_cl[i])
                 tanTheta = np.tan(theta_cl[i])
-<<<<<<< HEAD
-                kappa_gl[i] = (dpp + k_r * dp * tanTheta + k_r_d * d[i] * tanTheta) * cosTheta * \
-                              ((cosTheta / oneKrD) ** 2) + (cosTheta / oneKrD) * k_r
-=======
                 kappa_gl[i] = (dpp + k_r * dp * tanTheta + k_r_d * d[i] * tanTheta) * cosTheta * (
                             (cosTheta / oneKrD) ** 2) + (cosTheta / oneKrD) * k_r
->>>>>>> c3dd1e96
                 kappa_cl[i] = kappa_gl[i] - k_r
 
                 # compute (global) Cartesian velocity
