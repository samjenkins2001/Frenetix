--- conflicted
+++ resolved
@@ -30,11 +30,7 @@
 
     def step_plot(self, time_step=0, ego_state=None, ref_path=None, lanelet_polygon=None, visible_area_vm=None,
                   obstacles=None, visible_area=None, occluded_area=None, additional_plot=None,
-<<<<<<< HEAD
-                  sidewalk_polygon=None, lanelet_polygon_along_path=None):
-=======
                   sidewalk_polygon=None, lanelet_polygon_along_path=None, obstacle_id=False):
->>>>>>> 58af54b1
 
         self.time_step = time_step
 
@@ -111,17 +107,11 @@
 
                 # define color
                 if obst.visible_at_timestep:
-<<<<<<< HEAD
-                    color = 'c'
-                else:
-                    color = "orange"
-=======
                     color = 'green'
                     alpha = 1
                 else:
                     color = "orange"
                     alpha = 0.5
->>>>>>> 58af54b1
 
                 # create and plot patch
                 try:
@@ -148,18 +138,6 @@
                                                          vehicle_color=color,
                                                          edgecolor='black',
                                                          zorder=10)
-<<<<<<< HEAD
-                    self._add_patch(obst_patch)
-
-                # plot polygon
-                except:
-                    hf.fill_polygons(self.ax, obst.polygon, color, zorder=1)
-
-                # plot obstacle id
-                x = obst.pos_point.x
-                y = obst.pos_point.y
-                self.ax.annotate(obst.obstacle_id, xy=(x, y), xytext=(x, y), zorder=100, color='white')
-=======
                     self._add_patch(obst_patch, alpha)
 
                 # plot polygon
@@ -171,7 +149,6 @@
                     x = obst.pos_point.x
                     y = obst.pos_point.y
                     self.ax.annotate(obst.obstacle_id, xy=(x, y), xytext=(x, y), zorder=100, color='white')
->>>>>>> 58af54b1
 
         ##################
         # Save Plot
@@ -279,14 +256,9 @@
         if self.save_plot:
             self._save_plot()
 
-<<<<<<< HEAD
-    def _add_patch(self, patch):
-        for p in patch:
-=======
     def _add_patch(self, patch, alpha=1):
         for p in patch:
             p.set_alpha(alpha)
->>>>>>> 58af54b1
             self.ax.add_patch(p)
 
     def plot_uncertainty_map(self, occlusion_map):
