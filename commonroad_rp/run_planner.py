__author__ = "Rainer Trauth, Gerald Würsching"
__version__ = "1.0"
__maintainer__ = "Rainer Trauth"
__email__ = "rainer.trauth@tum.de"
__status__ = "Beta"

import os
# standard imports
import time
from copy import deepcopy
import logging
from commonroad_rp.utility.logging_helpers import messages_logger_initialization

# commonroad-io
from cr_scenario_handler.utils.collision_report import coll_report

# commonroad-route-planner
from commonroad_route_planner.route_planner import RoutePlanner
# reactive planner
from commonroad_rp.reactive_planner import ReactivePlanner as ReactivePlannerPython
from commonroad_rp.reactive_planner_cpp import ReactivePlanner as ReactivePlannerCpp
from commonroad_rp.state import ReactivePlannerState
from commonroad_rp.utility.visualization import visualize_planner_at_timestep, plot_final_trajectory, make_gif
from cr_scenario_handler.utils.evaluation import create_planning_problem_solution, reconstruct_inputs, plot_states, \
    plot_inputs, reconstruct_states, create_full_solution_trajectory, check_acceleration
<<<<<<< HEAD
=======

>>>>>>> 5796d434
from commonroad_rp.utility import helper_functions as hf
from commonroad.scenario.obstacle import DynamicObstacle, ObstacleType
from commonroad.geometry.shape import Rectangle

from cr_scenario_handler.utils.general import load_scenario_and_planning_problem

import commonroad_rp.prediction_helpers as ph
from behavior_planner.behavior_module import BehaviorModule

from commonroad_rp.occlusion_planning.occlusion_module import OcclusionModule


def run_planner(config, log_path, mod_path, use_cpp):

    DT = config.planning.dt  # planning time step

    # *************************************
    # Message Logger of Run
    # *************************************
    messages_logger_initialization(config, log_path)
    msg_logger = logging.getLogger("Message_logger")

    # *************************************
    # Open CommonRoad scenario
    # *************************************

    scenario, planning_problem, planning_problem_set = load_scenario_and_planning_problem(config)

    # *************************************
    # Init and Goal State
    # *************************************
    problem_init_state = planning_problem.initial_state

    if not hasattr(problem_init_state, 'acceleration'):
        problem_init_state.acceleration = 0.
    x_0 = deepcopy(problem_init_state)

    # *************************************
    # Initialize Reactive Planner
    # *************************************

    planner = ReactivePlannerCpp(config, scenario, planning_problem, log_path, mod_path) if use_cpp else \
              ReactivePlannerPython(config, scenario, planning_problem, log_path, mod_path)

    # **************************
    # Run Variables
    # **************************
    shape = Rectangle(planner.vehicle_params.length, planner.vehicle_params.width)
    ego_vehicle = DynamicObstacle(42, ObstacleType.CAR, shape, x_0, None)
    planner.set_ego_vehicle_state(current_ego_vehicle=ego_vehicle)
    x_cl = None
    current_count = 0
    planning_times = list()

    behavior = None
    behavior_modul = None
    predictions = None
    reach_set = None
    visible_area = None
    occlusion_map = None
    occlusion_module = None
    desired_velocity = None

    # **************************
    # Convert Initial State
    # **************************
    x_0 = ReactivePlannerState.create_from_initial_state(x_0, config.vehicle.wheelbase, config.vehicle.wb_rear_axle)
    planner.record_state_and_input(x_0)

    # *************************************
    # Load Behavior Planner
    # *************************************
    if not config.behavior.use_behavior_planner:
        route_planner = RoutePlanner(scenario, planning_problem)
        reference_path = route_planner.plan_routes().retrieve_first_route().reference_path
    else:
        behavior_modul = BehaviorModule(scenario=scenario,
                                        planning_problem=planning_problem,
                                        init_ego_state=x_0,
                                        dt=DT,
                                        config=config)
        reference_path = behavior_modul.reference_path

    # *****************************
    # Load Prediction and Reach Set
    # *****************************
    predictor = ph.load_prediction(scenario, config.prediction.mode, config)

    if 'R' in config.cost.cost_weights and config.cost.cost_weights['R'] > 0:
        reach_set = ph.load_reachset(scenario, config, mod_path)

    # **************************
    # Initialize Occlusion Module
    # **************************
    if config.occlusion.use_occlusion_module:
        occlusion_module = OcclusionModule(scenario, config, reference_path, log_path, planner)

    # **************************
    # Set External Planner Setups
    # **************************
<<<<<<< HEAD
    planner.update_externals(goal_area=goal_area, planning_problem=planning_problem, occlusion_module=occlusion_module,
                             reference_path=reference_path)
=======
    planner.update_externals(reference_path=reference_path)
>>>>>>> 5796d434

    # **************************
    # Run Planner Cycle
    # **************************
    max_time_steps_scenario = int(config.general.max_steps*planning_problem.goal.state_list[0].time_step.end)
    while not planner.goal_status and current_count < max_time_steps_scenario:

        current_count = len(planner.record_state_list) - 1

        # *******************************
        # Cycle Prediction and Reach Sets
        # *******************************
        if config.prediction.mode:
            predictions, visible_area = ph.step_prediction(scenario, predictor, config, x_0, occlusion_module)
            if 'R' in config.cost.cost_weights and config.cost.cost_weights['R'] > 0:
                reach_set = ph.step_reach_set(reach_set, scenario, x_0, predictions)

        # **************************
        # Cycle Behavior Planner
        # **************************
        if not config.behavior.use_behavior_planner:
            # set desired velocity
            desired_velocity = hf.calculate_desired_velocity(scenario, planning_problem, x_0, DT, desired_velocity)
        else:
            behavior = behavior_modul.execute(predictions=predictions, ego_state=x_0, time_step=current_count)
            desired_velocity = behavior_modul.desired_velocity
            reference_path = behavior_modul.reference_path

        # **************************
        # Cycle Occlusion Module
        # **************************
        if config.occlusion.use_occlusion_module and (current_count == 0 or current_count % 1 == 0):
            occlusion_module.step(predictions=predictions)

        # **************************
        # Set Planner Subscriptions
        # **************************
        planner.update_externals(x_0=x_0, x_cl=x_cl, desired_velocity=desired_velocity, predictions=predictions,
                                 behavior=behavior)

        # **************************
        # Execute Planner
        # **************************
        comp_time_start = time.time()
        optimal = planner.plan()  # returns the planned (i.e., optimal) trajectory
        comp_time_end = time.time()

        # if the planner fails to find an optimal trajectory -> terminate
        if not optimal:
            msg_logger.critical("No Kinematic Feasible and Optimal Trajectory Available!")
            break

        # store planning times
        planning_times.append(comp_time_end - comp_time_start)
        msg_logger.info(f"***Total Planning Time: \t\t{planning_times[-1]:.5f} s")

        # record state and input
        planner.record_state_and_input(optimal[0].state_list[1])

        # update init state and curvilinear state
        x_0 = deepcopy(planner.record_state_list[-1])
        x_cl = (optimal[2][1], optimal[3][1])

        msg_logger.info(f"current time step: {current_count}")

        # **************************
        # Visualize Scenario
        # **************************
        if config.debug.show_plots or config.debug.save_plots:
            visualize_planner_at_timestep(scenario=scenario, planning_problem=planning_problem, ego=planner.ego_vehicle_history[-1],
<<<<<<< HEAD
                                          traj_set=list(planner.handler.get_sorted_trajectories()), optimal_traj=optimal[0], ref_path=reference_path, timestep=current_count,
=======
                                          traj_set=planner.all_traj, optimal_traj=optimal[0], ref_path=reference_path, timestep=current_count,
>>>>>>> 5796d434
                                          config=config, predictions=predictions,
                                          plot_window=config.debug.plot_window_dyn,
                                          log_path=log_path, visible_area=visible_area, occlusion_map=occlusion_map)

        # **************************
        # Check Collision
        # **************************
        crash = planner.check_collision(planner.ego_vehicle_history[-1])
        if crash:
            msg_logger.info("Collision Detected!")
            if config.debug.collision_report and current_count > 0:
                coll_report(planner.ego_vehicle_history, planner, scenario, planning_problem, current_count, config,
                            log_path)
            break

        # **************************
        # Check Goal Status
        # **************************
        planner.check_goal_reached()

    # ******************************************************************************
    # End of Cycle
    # ******************************************************************************

    msg_logger.debug(planner.goal_message)
    if planner.full_goal_status:
        msg_logger.debug("\n", planner.full_goal_status)
    if not planner.goal_status and current_count >= max_time_steps_scenario:
        msg_logger.debug("Scenario Aborted! Maximum Time Step Reached!")

    # plot  final ego vehicle trajectory
    plot_final_trajectory(scenario, planning_problem, planner.record_state_list, config, log_path)

    # make gif
    if config.debug.gif:
        make_gif(config, scenario, range(0, current_count), log_path, duration=0.25)

    # **************************
    # Evaluate results
    # **************************
    if config.debug.evaluation:
        from commonroad.common.solution import CommonRoadSolutionWriter
        from commonroad_dc.feasibility.solution_checker import valid_solution

        # create full solution trajectory
        ego_solution_trajectory = create_full_solution_trajectory(config, planner.record_state_list)

        # plot full ego vehicle trajectory
        plot_final_trajectory(scenario, planning_problem, ego_solution_trajectory.state_list, config, log_path)

        # create CR solution
        solution = create_planning_problem_solution(config, ego_solution_trajectory, scenario, planning_problem)

        # check feasibility
        # reconstruct inputs (state transition optimizations)
        feasible, reconstructed_inputs = reconstruct_inputs(config, solution.planning_problem_solutions[0])
        try:
            # reconstruct states from inputs
            reconstructed_states = reconstruct_states(config, ego_solution_trajectory.state_list, reconstructed_inputs)
            # check acceleration correctness
            check_acceleration(config, ego_solution_trajectory.state_list, plot=True)

            # evaluate
            plot_states(config, ego_solution_trajectory.state_list, log_path, reconstructed_states, plot_bounds=False)
            # CR validity check
            msg_logger.info("Feasibility Check Result: ")
            msg_logger.info(valid_solution(scenario, planning_problem_set, solution))
        except:
            msg_logger.error("Could not reconstruct states")

        plot_inputs(config, planner.record_input_list, log_path, reconstructed_inputs, plot_bounds=True)

        # Write Solution to XML File for later evaluation
        solutionwriter = CommonRoadSolutionWriter(solution)
        solutionwriter.write_to_file(log_path, "solution.xml", True)
<|MERGE_RESOLUTION|>--- conflicted
+++ resolved
@@ -23,10 +23,7 @@
 from commonroad_rp.utility.visualization import visualize_planner_at_timestep, plot_final_trajectory, make_gif
 from cr_scenario_handler.utils.evaluation import create_planning_problem_solution, reconstruct_inputs, plot_states, \
     plot_inputs, reconstruct_states, create_full_solution_trajectory, check_acceleration
-<<<<<<< HEAD
-=======
-
->>>>>>> 5796d434
+
 from commonroad_rp.utility import helper_functions as hf
 from commonroad.scenario.obstacle import DynamicObstacle, ObstacleType
 from commonroad.geometry.shape import Rectangle
@@ -127,12 +124,7 @@
     # **************************
     # Set External Planner Setups
     # **************************
-<<<<<<< HEAD
-    planner.update_externals(goal_area=goal_area, planning_problem=planning_problem, occlusion_module=occlusion_module,
-                             reference_path=reference_path)
-=======
     planner.update_externals(reference_path=reference_path)
->>>>>>> 5796d434
 
     # **************************
     # Run Planner Cycle
@@ -203,11 +195,7 @@
         # **************************
         if config.debug.show_plots or config.debug.save_plots:
             visualize_planner_at_timestep(scenario=scenario, planning_problem=planning_problem, ego=planner.ego_vehicle_history[-1],
-<<<<<<< HEAD
-                                          traj_set=list(planner.handler.get_sorted_trajectories()), optimal_traj=optimal[0], ref_path=reference_path, timestep=current_count,
-=======
                                           traj_set=planner.all_traj, optimal_traj=optimal[0], ref_path=reference_path, timestep=current_count,
->>>>>>> 5796d434
                                           config=config, predictions=predictions,
                                           plot_window=config.debug.plot_window_dyn,
                                           log_path=log_path, visible_area=visible_area, occlusion_map=occlusion_map)
